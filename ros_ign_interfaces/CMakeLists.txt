cmake_minimum_required(VERSION 3.5)
project(ros_ign_interfaces)

if(NOT CMAKE_CXX_STANDARD)
  set(CMAKE_CXX_STANDARD 14)
endif()

if(CMAKE_COMPILER_IS_GNUCXX OR CMAKE_CXX_COMPILER_ID MATCHES "Clang")
  add_compile_options(-Wall -Wextra -Wpedantic)
endif()

find_package(ament_cmake REQUIRED)
find_package(builtin_interfaces REQUIRED)
find_package(rcl_interfaces REQUIRED)
find_package(std_msgs REQUIRED)
find_package(geometry_msgs REQUIRED)
find_package(rosidl_default_generators REQUIRED)

set(msg_files
  "msg/Contact.msg"
  "msg/Contacts.msg"
  "msg/Dataframe.msg"
  "msg/Entity.msg"
  "msg/EntityFactory.msg"
  "msg/GuiCamera.msg"
  "msg/JointWrench.msg"
  "msg/Light.msg"
<<<<<<< HEAD
=======
  "msg/ParamVec.msg"
>>>>>>> 574e6ac6
  "msg/StringVec.msg"
  "msg/TrackVisual.msg"
  "msg/VideoRecord.msg"
  "msg/WorldControl.msg"
  "msg/WorldReset.msg"
)

set(srv_files
  "srv/ControlWorld.srv"
  "srv/DeleteEntity.srv"
  "srv/SetEntityPose.srv"
  "srv/SpawnEntity.srv"
)

rosidl_generate_interfaces(${PROJECT_NAME}
  ${msg_files}
  ${srv_files}
  DEPENDENCIES builtin_interfaces std_msgs geometry_msgs rcl_interfaces
  ADD_LINTER_TESTS
)

ament_export_dependencies(rosidl_default_runtime)
ament_package()<|MERGE_RESOLUTION|>--- conflicted
+++ resolved
@@ -25,10 +25,7 @@
   "msg/GuiCamera.msg"
   "msg/JointWrench.msg"
   "msg/Light.msg"
-<<<<<<< HEAD
-=======
   "msg/ParamVec.msg"
->>>>>>> 574e6ac6
   "msg/StringVec.msg"
   "msg/TrackVisual.msg"
   "msg/VideoRecord.msg"
