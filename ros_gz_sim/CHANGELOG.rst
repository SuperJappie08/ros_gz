^^^^^^^^^^^^^^^^^^^^^^^^^^^^^^^^^^^^
Changelog for package ros_gz_sim
^^^^^^^^^^^^^^^^^^^^^^^^^^^^^^^^^^^^

<<<<<<< HEAD
0.245.0 (2022-10-12)
--------------------
* humble to ros2 (`#311 <https://github.com/gazebosim/ros_gz/issues/311>`_)
  Co-authored-by: Michael Carroll <michael@openrobotics.org>
* Merge remote-tracking branch 'origin/humble' into ahcorde/humble_to_ros2
* Remove all ignition references on ROS 2 branch (`#302 <https://github.com/gazebosim/ros_gz/issues/302>`_)
  * Remove all shims
  * Update CMakeLists and package.xml for garden
  * Complete garden gz renaming
  * Drop fortress CI
* Contributors: Alejandro Hernández Cordero, Michael Carroll, ahcorde
=======
0.244.10 (2023-05-03)
---------------------

0.244.9 (2022-11-03)
--------------------
* Export ROS Stopwatch library (`#299 <https://github.com/gazebosim/ros_gz/issues/299>`_) (`#322 <https://github.com/gazebosim/ros_gz/issues/322>`_)
  New Stopwatch library needs to be exported and built as shared
  Co-authored-by: Michael Anderson <anderson@mbari.org>
* Contributors: Michael Carroll
>>>>>>> b55c574d

0.244.8 (2022-10-28)
--------------------

0.244.7 (2022-10-12)
--------------------
* Fix launch substitutions for ign_args (`#309 <https://github.com/gazebosim/ros_gz/issues/309>`_)
  * Fix launch substitutions for ign_args
* Merge pull request `#275 <https://github.com/gazebosim/ros_gz/issues/275>`_ (Galactic to Humble)
  Galactic to Humble
* Merge branch 'ros2' into ports/galactic_to_ros2
* Contributors: Michael Carroll

0.244.6 (2022-09-14)
--------------------

0.244.5 (2022-09-12)
--------------------
* Fix missing msgs include and packages.xml deps (`#292 <https://github.com/gazebosim/ros_gz/issues/292>`_)
  * Fix missing msgs include and packages.xml deps
  * Add additional conditions to support gz sim invocation
  * Fix cpplint
* Support ros_ign migration (`#282 <https://github.com/gazebosim/ros_gz/issues/282>`_)
  Clean up shared libraries, and tick-tock RosGzPointCloud
  Tick-tock launch args
  Hard-tock ign\_ in sources
  Migrate ign, ign\_, IGN\_ for sources, launch, and test files
  Migrate IGN_XXX_VER, IGN_T, header guards
  Migrate launchfile, launchfile args, and test source references
  Migrate ros_ign_XXX and gz_gazebo -> gz_sim
  Migrate ros_ign_XXX project names
  Migrate Ign, ign-, IGN_DEPS, ign-gazebo
  Migrate ignitionrobotics, ignitionrobotics/ros_ign, osrf/ros_ign
  Migrate ignition-version, IGNITION_VERSION, Ignition <LIB>, ros_ign_ci
* Move packages and files to gz (`#282 <https://github.com/gazebosim/ros_gz/issues/282>`_)
* Contributors: methylDragon

0.244.3 (2022-05-19)
--------------------
* [ros2] README updates (service bridge, Gazebo rename) (`#252 <https://github.com/gazebosim/ros_gz/issues/252>`_)
* Fix linter tests (`#251 <https://github.com/gazebosim/ros_gz/issues/251>`_)
  Co-authored-by: Louise Poubel <louise@openrobotics.org>
* Contributors: Daisuke Nishimatsu, Louise Poubel

0.244.2 (2022-04-25)
--------------------
* Support bridging services (`#211 <https://github.com/gazebosim/ros_gz/issues/211>`_)
* Add std_msgs as dependency of ros_gz_sim (`#242 <https://github.com/gazebosim/ros_gz/issues/242>`_)
* Fixed ros_gz_sim launch file install directory (`#229 <https://github.com/gazebosim/ros_gz/issues/229>`_) (`#230 <https://github.com/gazebosim/ros_gz/issues/230>`_)
* Added ign_version launch argument to set ignition gazebo version (`#226 <https://github.com/gazebosim/ros_gz/issues/226>`_)
* Bring ros2 branch up-to-date with Rolling (`#213 <https://github.com/gazebosim/ros_gz/issues/213>`_)
* create.cpp usage message fixed for ros2 branch (`#207 <https://github.com/gazebosim/ros_gz/issues/207>`_)
* Separate galactic branch from ros2 branch (`#201 <https://github.com/gazebosim/ros_gz/issues/201>`_)
* 🏁 Dome EOL (`#198 <https://github.com/gazebosim/ros_gz/issues/198>`_)
* Contributors: Alejandro Hernández Cordero, Aryaman Shardul, Ivan Santiago Paunovic, Kenji Brameld, Louise Poubel, Michael Carroll, ahcorde

0.244.1 (2022-01-04)
--------------------

0.244.0 (2021-12-30)
--------------------
* Default to Fortress for Rolling (future Humble) (`#195 <https://github.com/gazebosim/ros_gz/issues/195>`_)
* [ros2] 🏁 Dome EOL (`#199 <https://github.com/gazebosim/ros_gz/issues/199>`_)
* Contributors: Guillaume Doisy, Louise Poubel

0.233.2 (2021-07-20)
--------------------
* [ros2] Update version docs, add Galactic and Fortress (`#164 <https://github.com/gazebosim/ros_gz/issues/164>`_)
* Contributors: Louise Poubel

0.233.1 (2021-04-16)
--------------------
* Default to Edifice for Rolling (`#150 <https://github.com/gazebosim/ros_gz/issues/150>`_)
* Edifice support (`#140 <https://github.com/gazebosim/ros_gz/issues/140>`_)
  Co-authored-by: Alejandro Hernández <ahcorde@gmail.com>
* Add topic flag to create robot  (`#128 <https://github.com/gazebosim/ros_gz/issues/128>`_)
  Now it is possible to run ros_gz_sim create specifying a topic as
  source of the robot description
  Add a launch file starting a ignition gazebo world and spawn a sphere in it.
  Additionally a rviz2 interface is loaded to show that also Rviz can load
  the robot description
  The newly created demo introduce a dependency on the robot_state_publisher package
* Add default value for plugin path in launch script (`#125 <https://github.com/gazebosim/ros_gz/issues/125>`_)
* Fix overwriting of plugin path in launch script (`#122 <https://github.com/gazebosim/ros_gz/issues/122>`_)
  - GZ_SIM_SYSTEM_PLUGIN_PATH was overwritten by LD_LIBRARY_PATH
  - Now it is instead extended by LD_LIBRARY_PATH
  - This allows use of gz_sim.launch.py with custom gazebo plugins
* Changed for loading xml from ROS param(`#119 <https://github.com/gazebosim/ros_gz/issues/119>`_) (`#120 <https://github.com/gazebosim/ros_gz/issues/120>`_)
* ros_gz_sim exec depend on gz-sim (`#110 <https://github.com/gazebosim/ros_gz/issues/110>`_)
* Update releases (`#108 <https://github.com/gazebosim/ros_gz/issues/108>`_)
* Add support for Dome (`#103 <https://github.com/gazebosim/ros_gz/issues/103>`_)
* Contributors: Andrej Orsula, Louise Poubel, Luca Della Vedova, Valerio Magnago, chama1176

0.221.1 (2020-08-19)
--------------------
* Add pkg-config as a buildtool dependency (`#102 <https://github.com/gazebosim/ros_gz/issues/102>`_)
* Contributors: Louise Poubel

0.221.0 (2020-07-23)
--------------------
* [ros2] Fixed CI - Added Foxy (`#89 <https://github.com/gazebosim/ros_gz/issues/89>`_)
  Co-authored-by: Louise Poubel <louise@openrobotics.org>
* Added ros_gz_sim for ros2 (`#80 <https://github.com/gazebosim/ros_gz/issues/80>`_)
  Co-authored-by: Louise Poubel <louise@openrobotics.org>
* Update Dashing docs (`#62 <https://github.com/gazebosim/ros_gz/issues/62>`_)
* Contributors: Alejandro Hernández Cordero, Louise Poubel, chapulina<|MERGE_RESOLUTION|>--- conflicted
+++ resolved
@@ -2,7 +2,6 @@
 Changelog for package ros_gz_sim
 ^^^^^^^^^^^^^^^^^^^^^^^^^^^^^^^^^^^^
 
-<<<<<<< HEAD
 0.245.0 (2022-10-12)
 --------------------
 * humble to ros2 (`#311 <https://github.com/gazebosim/ros_gz/issues/311>`_)
@@ -14,7 +13,7 @@
   * Complete garden gz renaming
   * Drop fortress CI
 * Contributors: Alejandro Hernández Cordero, Michael Carroll, ahcorde
-=======
+
 0.244.10 (2023-05-03)
 ---------------------
 
@@ -24,7 +23,6 @@
   New Stopwatch library needs to be exported and built as shared
   Co-authored-by: Michael Anderson <anderson@mbari.org>
 * Contributors: Michael Carroll
->>>>>>> b55c574d
 
 0.244.8 (2022-10-28)
 --------------------
