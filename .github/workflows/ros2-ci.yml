name: ROS2 CI

on: [push, pull_request]

jobs:
  ros_gz_ci:
    name: ros_gz CI
    runs-on: ubuntu-latest
    strategy:
      fail-fast: false
      matrix:
        include:
          - docker-image: "ubuntu:22.04"
            gz-version: "fortress"
            ros-distro: "iron"
          - docker-image: "ubuntu:22.04"
            gz-version: "garden"
<<<<<<< HEAD
            ros-distro: "iron"
=======
            ros-distro: "humble"
          - docker-image: "ubuntu:22.04"
            gz-version: "harmonic"
            ros-distro: "humble"
          - docker-image: "ubuntu:22.04"
            gz-version: "fortress"
            ros-distro: "rolling"
          - docker-image: "ubuntu:22.04"
            gz-version: "garden"
            ros-distro: "rolling"
          - docker-image: "ubuntu:22.04"
            gz-version: "harmonic"
            ros-distro: "rolling"
>>>>>>> 514d53c0
    container:
      image: ${{ matrix.docker-image }}
    steps:
      - name: Checkout
        uses: actions/checkout@v2
      - name: Build and Test
        run: .github/workflows/build-and-test.sh
        env:
          DOCKER_IMAGE: ${{ matrix.docker-image }}
          GZ_VERSION: ${{ matrix.gz-version  }}
          ROS_DISTRO: ${{ matrix.ros-distro }}
      - name: Build sdformat_urdf from source
        uses: actions/checkout@v2
        if: ${{ matrix.gz-version  }} == "garden"
        with:
          repository: ros/sdformat_urdf
          ref: ros2<|MERGE_RESOLUTION|>--- conflicted
+++ resolved
@@ -15,23 +15,10 @@
             ros-distro: "iron"
           - docker-image: "ubuntu:22.04"
             gz-version: "garden"
-<<<<<<< HEAD
             ros-distro: "iron"
-=======
-            ros-distro: "humble"
           - docker-image: "ubuntu:22.04"
             gz-version: "harmonic"
-            ros-distro: "humble"
-          - docker-image: "ubuntu:22.04"
-            gz-version: "fortress"
-            ros-distro: "rolling"
-          - docker-image: "ubuntu:22.04"
-            gz-version: "garden"
-            ros-distro: "rolling"
-          - docker-image: "ubuntu:22.04"
-            gz-version: "harmonic"
-            ros-distro: "rolling"
->>>>>>> 514d53c0
+            ros-distro: "iron"
     container:
       image: ${{ matrix.docker-image }}
     steps:
