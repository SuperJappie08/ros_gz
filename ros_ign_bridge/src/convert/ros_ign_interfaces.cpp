--- conflicted
+++ resolved
@@ -282,34 +282,6 @@
 template<>
 void
 convert_ros_to_ign(
-  const ros_ign_interfaces::msg::GuiCamera & ros_msg,
-  ignition::msgs::GUICamera & ign_msg)
-{
-  convert_ros_to_ign(ros_msg.header, *ign_msg.mutable_header());
-  ign_msg.set_name(ros_msg.name);
-  ign_msg.set_view_controller(ros_msg.view_controller);
-  convert_ros_to_ign(ros_msg.pose, *ign_msg.mutable_pose());
-  convert_ros_to_ign(ros_msg.track, *ign_msg.mutable_track());
-  ign_msg.set_projection_type(ros_msg.projection_type);
-}
-
-template<>
-void
-convert_ign_to_ros(
-  const ignition::msgs::GUICamera & ign_msg,
-  ros_ign_interfaces::msg::GuiCamera & ros_msg)
-{
-  convert_ign_to_ros(ign_msg.header(), ros_msg.header);
-  ros_msg.name = ign_msg.name();
-  ros_msg.view_controller = ign_msg.view_controller();
-  convert_ign_to_ros(ign_msg.pose(), ros_msg.pose);
-  convert_ign_to_ros(ign_msg.track(), ros_msg.track);
-  ros_msg.projection_type = ign_msg.projection_type();
-}
-
-template<>
-void
-convert_ros_to_ign(
   const ros_ign_interfaces::msg::Light & ros_msg,
   ignition::msgs::Light & ign_msg)
 {
@@ -412,8 +384,6 @@
 template<>
 void
 convert_ros_to_ign(
-<<<<<<< HEAD
-=======
   const ros_ign_interfaces::msg::ParamVec & ros_msg,
   ignition::msgs::Param & ign_msg)
 {
@@ -498,7 +468,6 @@
 template<>
 void
 convert_ros_to_ign(
->>>>>>> 574e6ac6
   const ros_ign_interfaces::msg::TrackVisual & ros_msg,
   ignition::msgs::TrackVisual & ign_msg)
 {
@@ -558,7 +527,6 @@
   ros_msg.save_filename = ign_msg.save_filename();
 }
 
-<<<<<<< HEAD
 template<>
 void
 convert_ros_to_ign(
@@ -608,6 +576,4 @@
   ros_msg.time_only = ign_msg.time_only();
   ros_msg.model_only = ign_msg.model_only();
 }
-=======
->>>>>>> 574e6ac6
 }  // namespace ros_ign_bridge