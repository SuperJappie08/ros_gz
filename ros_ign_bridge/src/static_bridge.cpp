--- conflicted
+++ resolved
@@ -12,26 +12,13 @@
 // See the License for the specific language governing permissions and
 // limitations under the License.
 
-<<<<<<< HEAD
 #include <memory>
 #include <string>
 
-// include Ignition Transport
-#include <ignition/transport/Node.hh>
-=======
 #include <rclcpp/rclcpp.hpp>
 #include <ros_ign_bridge/ros_ign_bridge.hpp>
->>>>>>> 574e6ac6
 
-// include ROS 2
-#include <rclcpp/rclcpp.hpp>
-
-<<<<<<< HEAD
-#include "bridge.hpp"
-#include "service_factory.hpp"
-=======
 using RosIgnBridge = ros_ign_bridge::RosIgnBridge;
->>>>>>> 574e6ac6
 
 //////////////////////////////////////////////////
 int main(int argc, char * argv[])
@@ -41,8 +28,8 @@
   auto bridge_node = std::make_shared<RosIgnBridge>(rclcpp::NodeOptions());
 
   // Set lazy subscriber on a global basis
+  bool lazy_subscription = false;
   bridge_node->declare_parameter<bool>("lazy", false);
-  bool lazy_subscription;
   bridge_node->get_parameter("lazy", lazy_subscription);
 
   // bridge one example topic
