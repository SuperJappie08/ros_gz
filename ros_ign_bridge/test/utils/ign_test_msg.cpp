// Copyright 2021 Open Source Robotics Foundation, Inc.
//
// Licensed under the Apache License, Version 2.0 (the "License");
// you may not use this file except in compliance with the License.
// You may obtain a copy of the License at
//
//     http://www.apache.org/licenses/LICENSE-2.0
//
// Unless required by applicable law or agreed to in writing, software
// distributed under the License is distributed on an "AS IS" BASIS,
// WITHOUT WARRANTIES OR CONDITIONS OF ANY KIND, either express or implied.
// See the License for the specific language governing permissions and
// limitations under the License.

#include "ign_test_msg.hpp"

#include <gtest/gtest.h>

#include <memory>
#include <string>

namespace ros_ign_bridge
{
namespace testing
{

void createTestMsg(ignition::msgs::Any & _msg)
{
  _msg.set_type(ignition::msgs::Any_ValueType::Any_ValueType_STRING);
  _msg.set_string_value("foobar");
}

void compareTestMsg(const std::shared_ptr<ignition::msgs::Any> & _msg)
{
  ignition::msgs::Any expected_msg;
  createTestMsg(expected_msg);

  EXPECT_EQ(expected_msg.type(), _msg->type());
  EXPECT_EQ(expected_msg.string_value(), _msg->string_value());
}

void createTestMsg(ignition::msgs::Boolean & _msg)
{
  _msg.set_data(true);
}

void compareTestMsg(const std::shared_ptr<ignition::msgs::Boolean> & _msg)
{
  ignition::msgs::Boolean expected_msg;
  createTestMsg(expected_msg);

  EXPECT_EQ(expected_msg.data(), _msg->data());
}

void createTestMsg(ignition::msgs::Color & _msg)
{
  _msg.set_r(0.2);
  _msg.set_g(0.4);
  _msg.set_b(0.6);
  _msg.set_a(0.8);
}

void compareTestMsg(const std::shared_ptr<ignition::msgs::Color> & _msg)
{
  ignition::msgs::Color expected_msg;
  createTestMsg(expected_msg);

  EXPECT_EQ(expected_msg.r(), _msg->r());
  EXPECT_EQ(expected_msg.g(), _msg->g());
  EXPECT_EQ(expected_msg.b(), _msg->b());
  EXPECT_EQ(expected_msg.a(), _msg->a());
}

void createTestMsg(ignition::msgs::Empty &)
{
}

void compareTestMsg(const std::shared_ptr<ignition::msgs::Empty> &)
{
}

void createTestMsg(ignition::msgs::Float & _msg)
{
  _msg.set_data(1.5);
}

void compareTestMsg(const std::shared_ptr<ignition::msgs::Float> & _msg)
{
  ignition::msgs::Float expected_msg;
  createTestMsg(expected_msg);

  EXPECT_FLOAT_EQ(expected_msg.data(), _msg->data());
}

void createTestMsg(ignition::msgs::Double & _msg)
{
  _msg.set_data(1.5);
}

void compareTestMsg(const std::shared_ptr<ignition::msgs::Double> & _msg)
{
  ignition::msgs::Double expected_msg;
  createTestMsg(expected_msg);

  EXPECT_DOUBLE_EQ(expected_msg.data(), _msg->data());
}

void createTestMsg(ignition::msgs::Int32 & _msg)
{
  _msg.set_data(-10);
}

void compareTestMsg(const std::shared_ptr<ignition::msgs::Int32> & _msg)
{
  ignition::msgs::Int32 expected_msg;
  createTestMsg(expected_msg);

  EXPECT_DOUBLE_EQ(expected_msg.data(), _msg->data());
}

void createTestMsg(ignition::msgs::UInt32 & _msg)
{
  _msg.set_data(1);
}

void compareTestMsg(const std::shared_ptr<ignition::msgs::UInt32> & _msg)
{
  ignition::msgs::UInt32 expected_msg;
  createTestMsg(expected_msg);

  EXPECT_DOUBLE_EQ(expected_msg.data(), _msg->data());
}

void createTestMsg(ignition::msgs::Header & _msg)
{
  auto seq_entry = _msg.add_data();
  seq_entry->set_key("seq");
  seq_entry->add_value("1");
  _msg.mutable_stamp()->set_sec(2);
  _msg.mutable_stamp()->set_nsec(3);
  auto frame_id_entry = _msg.add_data();
  frame_id_entry->set_key("frame_id");
  frame_id_entry->add_value("frame_id_value");
}

void compareTestMsg(const std::shared_ptr<ignition::msgs::Header> & _msg)
{
  // TODO(anyone): Review this
  ignition::msgs::Header expected_msg;
  createTestMsg(expected_msg);

  EXPECT_EQ(expected_msg.stamp().sec(), _msg->stamp().sec());
  EXPECT_EQ(expected_msg.stamp().nsec(), _msg->stamp().nsec());
  // EXPECT_GE(_msg->data_size(), 2);
  // EXPECT_EQ(expected_msg.data(0).key(), "seq");
  // EXPECT_EQ(1, _msg->data(0).value_size());
  // std::string value = _msg->data(0).value(0);
  // try {
  //   uint32_t ul = std::stoul(value, nullptr);
  //   EXPECT_GE(ul, 0u);
  // } catch (std::exception & e) {
  //   FAIL();
  // }
  // EXPECT_EQ(expected_msg.data(1).key(), _msg->data(1).key());
  // EXPECT_EQ(1, _msg->data(1).value_size());
  // EXPECT_EQ(expected_msg.data(1).value(0), _msg->data(1).value(0));
}

void createTestMsg(ignition::msgs::Clock & _msg)
{
  _msg.mutable_sim()->set_sec(1);
  _msg.mutable_sim()->set_nsec(2);
}

void compareTestMsg(const std::shared_ptr<ignition::msgs::Clock> & _msg)
{
  ignition::msgs::Clock expected_msg;
  createTestMsg(expected_msg);

  EXPECT_EQ(expected_msg.sim().sec(), _msg->sim().sec());
  EXPECT_EQ(expected_msg.sim().nsec(), _msg->sim().nsec());
}

void createTestMsg(ignition::msgs::StringMsg & _msg)
{
  _msg.set_data("string");
}

void compareTestMsg(const std::shared_ptr<ignition::msgs::StringMsg> & _msg)
{
  ignition::msgs::StringMsg expected_msg;
  createTestMsg(expected_msg);

  EXPECT_EQ(expected_msg.data(), _msg->data());
}

void createTestMsg(ignition::msgs::Quaternion & _msg)
{
  _msg.set_x(1.0);
  _msg.set_y(2.0);
  _msg.set_z(3.0);
  _msg.set_w(4.0);
}

void compareTestMsg(const std::shared_ptr<ignition::msgs::Quaternion> & _msg)
{
  ignition::msgs::Quaternion expected_msg;
  createTestMsg(expected_msg);

  EXPECT_EQ(expected_msg.x(), _msg->x());
  EXPECT_EQ(expected_msg.y(), _msg->y());
  EXPECT_EQ(expected_msg.z(), _msg->z());
  EXPECT_EQ(expected_msg.w(), _msg->w());
}

void createTestMsg(ignition::msgs::Vector3d & _msg)
{
  _msg.set_x(1.0);
  _msg.set_y(2.0);
  _msg.set_z(3.0);
}

void compareTestMsg(const std::shared_ptr<ignition::msgs::Vector3d> & _msg)
{
  ignition::msgs::Vector3d expected_msg;
  createTestMsg(expected_msg);

  EXPECT_EQ(expected_msg.x(), _msg->x());
  EXPECT_EQ(expected_msg.y(), _msg->y());
  EXPECT_EQ(expected_msg.z(), _msg->z());
}

void createTestMsg(ignition::msgs::Param & _msg)
{
  createTestMsg(*_msg.mutable_header());
  auto * params = _msg.mutable_params();
  {
    ignition::msgs::Any param;
    param.set_type(ignition::msgs::Any_ValueType::Any_ValueType_STRING);
    param.set_string_value("parameter_value_foo");
    (*params)["parameter_name_foo"] = param;
  }
}

void compareTestMsg(const std::shared_ptr<ignition::msgs::Param> & _msg)
{
  ignition::msgs::Param expected_msg;
  createTestMsg(expected_msg);
  compareTestMsg(std::make_shared<ignition::msgs::Header>(_msg->header()));
  EXPECT_EQ(expected_msg.params().size(), _msg->params().size());
}

void createTestMsg(ignition::msgs::Param_V & _msg)
{
  createTestMsg(*_msg.mutable_header());
  auto param = _msg.mutable_param()->Add();
  createTestMsg(*param);
}

void compareTestMsg(const std::shared_ptr<ignition::msgs::Param_V> & _msg)
{
  ignition::msgs::Param_V expected_msg;
  createTestMsg(expected_msg);
  compareTestMsg(std::make_shared<ignition::msgs::Header>(_msg->header()));
  compareTestMsg(std::make_shared<ignition::msgs::Param>(_msg->param().Get(0)));
}

void createTestMsg(ignition::msgs::Pose & _msg)
{
  createTestMsg(*_msg.mutable_header());
  auto child_frame_id_entry = _msg.mutable_header()->add_data();
  child_frame_id_entry->set_key("child_frame_id");
  child_frame_id_entry->add_value("child_frame_id_value");

  createTestMsg(*_msg.mutable_position());
  createTestMsg(*_msg.mutable_orientation());
}

void compareTestMsg(const std::shared_ptr<ignition::msgs::Pose> & _msg)
{
  if (_msg->header().data_size() > 0) {
    compareTestMsg(std::make_shared<ignition::msgs::Header>(_msg->header()));

    ignition::msgs::Pose expected_msg;
    createTestMsg(expected_msg);

    if (_msg->header().data_size() > 2) {
      // child_frame_id
      ASSERT_EQ(3, expected_msg.header().data_size());
      ASSERT_EQ(3, _msg->header().data_size());
      EXPECT_EQ(
        expected_msg.header().data(2).key(),
        _msg->header().data(2).key());
      EXPECT_EQ(1, _msg->header().data(2).value_size());
      EXPECT_EQ(
        expected_msg.header().data(2).value(0),
        _msg->header().data(2).value(0));
    }
  }

  compareTestMsg(std::make_shared<ignition::msgs::Vector3d>(_msg->position()));
  compareTestMsg(std::make_shared<ignition::msgs::Quaternion>(_msg->orientation()));
}

void createTestMsg(ignition::msgs::PoseWithCovariance & _msg)
{
  createTestMsg(*_msg.mutable_pose()->mutable_position());
  createTestMsg(*_msg.mutable_pose()->mutable_orientation());
  for (int i = 0; i < 36; i++) {
    _msg.mutable_covariance()->add_data(i);
  }
}

void compareTestMsg(const std::shared_ptr<ignition::msgs::PoseWithCovariance> & _msg)
{
  compareTestMsg(std::make_shared<ignition::msgs::Vector3d>(_msg->pose().position()));
  compareTestMsg(std::make_shared<ignition::msgs::Quaternion>(_msg->pose().orientation()));
  for (int i = 0; i < 36; i++) {
    EXPECT_EQ(_msg->covariance().data(i), i);
  }
}

void createTestMsg(ignition::msgs::Pose_V & _msg)
{
  createTestMsg(*(_msg.mutable_header()));
  createTestMsg(*(_msg.add_pose()));
}

void compareTestMsg(const std::shared_ptr<ignition::msgs::Pose_V> & _msg)
{
  ignition::msgs::Pose_V expected_msg;
  createTestMsg(expected_msg);

  compareTestMsg(std::make_shared<ignition::msgs::Header>(_msg->header()));
  compareTestMsg(std::make_shared<ignition::msgs::Pose>(_msg->pose(0)));
}

void createTestMsg(ignition::msgs::Twist & _msg)
{
  ignition::msgs::Header header_msg;
  ignition::msgs::Vector3d linear_msg;
  ignition::msgs::Vector3d angular_msg;

  createTestMsg(header_msg);
  createTestMsg(linear_msg);
  createTestMsg(angular_msg);

  _msg.mutable_header()->CopyFrom(header_msg);
  _msg.mutable_linear()->CopyFrom(linear_msg);
  _msg.mutable_angular()->CopyFrom(angular_msg);
}

void compareTestMsg(const std::shared_ptr<ignition::msgs::Twist> & _msg)
{
  compareTestMsg(std::make_shared<ignition::msgs::Vector3d>(_msg->linear()));
  compareTestMsg(std::make_shared<ignition::msgs::Vector3d>(_msg->angular()));
}

void createTestMsg(ignition::msgs::TwistWithCovariance & _msg)
{
  ignition::msgs::Vector3d linear_msg;
  ignition::msgs::Vector3d angular_msg;

  createTestMsg(linear_msg);
  createTestMsg(angular_msg);

  _msg.mutable_twist()->mutable_linear()->CopyFrom(linear_msg);
  _msg.mutable_twist()->mutable_angular()->CopyFrom(angular_msg);
  for (int i = 0; i < 36; i++) {
    _msg.mutable_covariance()->add_data(i);
  }
}

void compareTestMsg(const std::shared_ptr<ignition::msgs::TwistWithCovariance> & _msg)
{
  compareTestMsg(std::make_shared<ignition::msgs::Vector3d>(_msg->twist().linear()));
  compareTestMsg(std::make_shared<ignition::msgs::Vector3d>(_msg->twist().angular()));
  for (int i = 0; i < 36; i++) {
    EXPECT_EQ(_msg->covariance().data()[i], i);
  }
}

void createTestMsg(ignition::msgs::Wrench & _msg)
{
  ignition::msgs::Header header_msg;
  ignition::msgs::Vector3d force_msg;
  ignition::msgs::Vector3d torque_msg;

  createTestMsg(header_msg);
  createTestMsg(force_msg);
  createTestMsg(torque_msg);

  _msg.mutable_header()->CopyFrom(header_msg);
  _msg.mutable_force()->CopyFrom(force_msg);
  _msg.mutable_torque()->CopyFrom(torque_msg);
}

void compareTestMsg(const std::shared_ptr<ignition::msgs::Wrench> & _msg)
{
  compareTestMsg(std::make_shared<ignition::msgs::Vector3d>(_msg->force()));
  compareTestMsg(std::make_shared<ignition::msgs::Vector3d>(_msg->torque()));
}

void createTestMsg(ignition::msgs::JointWrench & _msg)
{
  ignition::msgs::Header header_msg;
  ignition::msgs::Wrench body_1_wrench_msg;
  ignition::msgs::Wrench body_2_wrench_msg;

  createTestMsg(header_msg);
  createTestMsg(body_1_wrench_msg);
  createTestMsg(body_2_wrench_msg);

  _msg.mutable_header()->CopyFrom(header_msg);
  _msg.set_body_1_name("body1");
  _msg.set_body_2_name("body2");
  _msg.set_body_1_id(1);
  _msg.set_body_2_id(2);
  _msg.mutable_body_1_wrench()->CopyFrom(body_1_wrench_msg);
  _msg.mutable_body_2_wrench()->CopyFrom(body_2_wrench_msg);
}

void compareTestMsg(const std::shared_ptr<ignition::msgs::JointWrench> & _msg)
{
  ignition::msgs::JointWrench expected_msg;
  createTestMsg(expected_msg);
  compareTestMsg(std::make_shared<ignition::msgs::Header>(_msg->header()));
  EXPECT_EQ(expected_msg.body_1_name(), _msg->body_1_name());
  EXPECT_EQ(expected_msg.body_2_name(), _msg->body_2_name());
  EXPECT_EQ(expected_msg.body_1_id(), _msg->body_1_id());
  EXPECT_EQ(expected_msg.body_2_id(), _msg->body_2_id());
  compareTestMsg(std::make_shared<ignition::msgs::Wrench>(_msg->body_1_wrench()));
  compareTestMsg(std::make_shared<ignition::msgs::Wrench>(_msg->body_2_wrench()));
}

void createTestMsg(ignition::msgs::Entity & _msg)
{
  _msg.set_id(1);
  _msg.set_name("entity");
  _msg.set_type(ignition::msgs::Entity::VISUAL);
}

void compareTestMsg(const std::shared_ptr<ignition::msgs::Entity> & _msg)
{
  ignition::msgs::Entity expected_msg;
  createTestMsg(expected_msg);
  EXPECT_EQ(expected_msg.id(), _msg->id());
  EXPECT_EQ(expected_msg.name(), _msg->name());
  EXPECT_EQ(expected_msg.type(), _msg->type());
}

void createTestMsg(ignition::msgs::Contact & _msg)
{
  ignition::msgs::Entity collision1;
  ignition::msgs::Entity collision2;
  ignition::msgs::Vector3d position_msg;
  ignition::msgs::Vector3d normal_msg;
  ignition::msgs::JointWrench wrench_msg;

  createTestMsg(collision1);
  createTestMsg(collision2);
  createTestMsg(position_msg);
  createTestMsg(normal_msg);
  createTestMsg(wrench_msg);

  _msg.clear_position();
  _msg.clear_normal();
  _msg.clear_wrench();

  for (int i = 0; i < 10; i++) {
    _msg.add_depth(i);
    auto position = _msg.add_position();
    position->set_x(position_msg.x());
    position->set_y(position_msg.y());
    position->set_z(position_msg.z());
    auto normal = _msg.add_normal();
    normal->set_x(normal_msg.x());
    normal->set_y(normal_msg.y());
    normal->set_z(normal_msg.z());
    auto wrench = _msg.add_wrench();
    wrench->mutable_header()->CopyFrom(wrench_msg.header());
    wrench->set_body_1_name(wrench_msg.body_1_name());
    wrench->set_body_2_name(wrench_msg.body_2_name());
    wrench->set_body_1_id(wrench_msg.body_1_id());
    wrench->set_body_2_id(wrench_msg.body_2_id());
    wrench->mutable_body_1_wrench()->CopyFrom(wrench_msg.body_1_wrench());
    wrench->mutable_body_2_wrench()->CopyFrom(wrench_msg.body_2_wrench());
  }
  _msg.mutable_collision1()->CopyFrom(collision1);
  _msg.mutable_collision2()->CopyFrom(collision2);
}

void compareTestMsg(const std::shared_ptr<ignition::msgs::Contact> & _msg)
{
  ignition::msgs::Contact expected_msg;
  createTestMsg(expected_msg);
  compareTestMsg(std::make_shared<ignition::msgs::Entity>(_msg->collision1()));
  compareTestMsg(std::make_shared<ignition::msgs::Entity>(_msg->collision2()));
  EXPECT_EQ(expected_msg.depth_size(), _msg->depth_size());
  EXPECT_EQ(expected_msg.position_size(), _msg->position_size());
  EXPECT_EQ(expected_msg.normal_size(), _msg->normal_size());
  EXPECT_EQ(expected_msg.wrench_size(), _msg->wrench_size());
  for (int i = 0; i < expected_msg.depth_size(); i++) {
    EXPECT_EQ(expected_msg.depth(i), _msg->depth(i));
    compareTestMsg(std::make_shared<ignition::msgs::Vector3d>(_msg->position(i)));
    compareTestMsg(std::make_shared<ignition::msgs::Vector3d>(_msg->normal(i)));
    compareTestMsg(std::make_shared<ignition::msgs::JointWrench>(_msg->wrench(i)));
  }
}

void createTestMsg(ignition::msgs::Contacts & _msg)
{
  ignition::msgs::Header header_msg;
  ignition::msgs::Contact contact_msg;

  createTestMsg(header_msg);
  createTestMsg(contact_msg);

  _msg.mutable_header()->CopyFrom(header_msg);
  _msg.clear_contact();
  for (int i = 0; i < 10; i++) {
    auto contact = _msg.add_contact();
    contact->mutable_collision1()->CopyFrom(contact_msg.collision1());
    contact->mutable_collision2()->CopyFrom(contact_msg.collision2());
    contact->mutable_position()->CopyFrom(contact_msg.position());
    contact->mutable_normal()->CopyFrom(contact_msg.normal());
    contact->mutable_wrench()->CopyFrom(contact_msg.wrench());
    contact->mutable_depth()->CopyFrom(contact_msg.depth());
  }
}

void compareTestMsg(const std::shared_ptr<ignition::msgs::Contacts> & _msg)
{
  ignition::msgs::Contacts expected_msg;
  createTestMsg(expected_msg);
  compareTestMsg(std::make_shared<ignition::msgs::Header>(_msg->header()));
  EXPECT_EQ(expected_msg.contact_size(), _msg->contact_size());
  for (int i = 0; i < expected_msg.contact_size(); i++) {
    compareTestMsg(std::make_shared<ignition::msgs::Contact>(_msg->contact(i)));
  }
}

#if HAVE_DATAFRAME
void createTestMsg(ignition::msgs::Dataframe & _msg)
{
  ignition::msgs::Header header_msg;
  createTestMsg(header_msg);
  _msg.mutable_header()->CopyFrom(header_msg);

  auto * rssiPtr = _msg.mutable_header()->add_data();
  rssiPtr->set_key("rssi");
  rssiPtr->add_value("-10.3");

  _msg.set_src_address("localhost:8080");
  _msg.set_dst_address("localhost:8081");
  _msg.set_data(std::string(150, '1'));
}

void compareTestMsg(const std::shared_ptr<ignition::msgs::Dataframe> & _msg)
{
  ignition::msgs::Dataframe expected_msg;
  createTestMsg(expected_msg);
  compareTestMsg(std::make_shared<ignition::msgs::Header>(_msg->header()));

  ASSERT_GT(_msg->header().data_size(), 0);
  bool rssiFound = false;
  for (auto i = 0; i < _msg->header().data_size(); ++i) {
    if (_msg->header().data(i).key() == "rssi" &&
      _msg->header().data(i).value_size() > 0)
    {
      EXPECT_EQ(0u, _msg->header().data(i).value(0).find("-10.3"));
      rssiFound = true;
    }
  }

  EXPECT_TRUE(rssiFound);
  EXPECT_EQ(expected_msg.src_address(), _msg->src_address());
  EXPECT_EQ(expected_msg.dst_address(), _msg->dst_address());
  EXPECT_EQ(expected_msg.data(), _msg->data());
}
#endif  // HAVE_DATAFRAME

void createTestMsg(ignition::msgs::Image & _msg)
{
  ignition::msgs::Header header_msg;
  createTestMsg(header_msg);

  _msg.mutable_header()->CopyFrom(header_msg);
  _msg.set_width(320);
  _msg.set_height(240);
  _msg.set_pixel_format_type(ignition::msgs::PixelFormatType::RGB_INT8);
  _msg.set_step(_msg.width() * 3);
  _msg.set_data(std::string(_msg.height() * _msg.step(), '1'));
}

void compareTestMsg(const std::shared_ptr<ignition::msgs::Image> & _msg)
{
  ignition::msgs::Image expected_msg;
  createTestMsg(expected_msg);

  compareTestMsg(std::make_shared<ignition::msgs::Header>(_msg->header()));
  EXPECT_EQ(expected_msg.width(), _msg->width());
  EXPECT_EQ(expected_msg.height(), _msg->height());
  EXPECT_EQ(expected_msg.pixel_format_type(), _msg->pixel_format_type());
  EXPECT_EQ(expected_msg.step(), _msg->step());
  EXPECT_EQ(expected_msg.data(), _msg->data());
}

void createTestMsg(ignition::msgs::CameraInfo & _msg)
{
  ignition::msgs::Header header_msg;
  createTestMsg(header_msg);

  _msg.mutable_header()->CopyFrom(header_msg);
  _msg.set_width(320);
  _msg.set_height(240);

  auto distortion = _msg.mutable_distortion();
  distortion->set_model(ignition::msgs::CameraInfo::Distortion::PLUMB_BOB);
  distortion->add_k(1);
  distortion->add_k(2);
  distortion->add_k(3);
  distortion->add_k(4);
  distortion->add_k(5);

  auto intrinsics = _msg.mutable_intrinsics();
  intrinsics->add_k(1);
  intrinsics->add_k(0);
  intrinsics->add_k(0);
  intrinsics->add_k(0);
  intrinsics->add_k(1);
  intrinsics->add_k(0);
  intrinsics->add_k(0);
  intrinsics->add_k(0);
  intrinsics->add_k(1);

  auto projection = _msg.mutable_projection();
  projection->add_p(1);
  projection->add_p(0);
  projection->add_p(0);
  projection->add_p(0);
  projection->add_p(0);
  projection->add_p(1);
  projection->add_p(0);
  projection->add_p(0);
  projection->add_p(0);
  projection->add_p(0);
  projection->add_p(1);
  projection->add_p(0);

  _msg.add_rectification_matrix(1);
  _msg.add_rectification_matrix(0);
  _msg.add_rectification_matrix(0);
  _msg.add_rectification_matrix(0);
  _msg.add_rectification_matrix(1);
  _msg.add_rectification_matrix(0);
  _msg.add_rectification_matrix(0);
  _msg.add_rectification_matrix(0);
  _msg.add_rectification_matrix(1);
}

void compareTestMsg(const std::shared_ptr<ignition::msgs::CameraInfo> & _msg)
{
  ignition::msgs::CameraInfo expected_msg;
  createTestMsg(expected_msg);

  ASSERT_TRUE(expected_msg.has_header());
  ASSERT_TRUE(_msg->has_header());

  compareTestMsg(std::make_shared<ignition::msgs::Header>(_msg->header()));
  EXPECT_EQ(expected_msg.width(), _msg->width());
  EXPECT_EQ(expected_msg.height(), _msg->height());

  ASSERT_TRUE(expected_msg.has_distortion());
  ASSERT_TRUE(_msg->has_distortion());

  auto distortion = _msg->distortion();
  auto expected_distortion = expected_msg.distortion();
  EXPECT_EQ(expected_distortion.model(), distortion.model());
  ASSERT_EQ(expected_distortion.k_size(), distortion.k_size());
  for (auto i = 0; i < expected_distortion.k_size(); ++i) {
    EXPECT_EQ(expected_distortion.k(i), distortion.k(i));
  }

  ASSERT_TRUE(expected_msg.has_intrinsics());
  ASSERT_TRUE(_msg->has_intrinsics());

  auto intrinsics = _msg->intrinsics();
  auto expected_intrinsics = expected_msg.intrinsics();
  ASSERT_EQ(expected_intrinsics.k_size(), intrinsics.k_size());
  for (auto i = 0; i < expected_intrinsics.k_size(); ++i) {
    EXPECT_EQ(expected_intrinsics.k(i), intrinsics.k(i));
  }

  ASSERT_TRUE(expected_msg.has_projection());
  ASSERT_TRUE(_msg->has_projection());

  auto projection = _msg->projection();
  auto expected_projection = expected_msg.projection();
  ASSERT_EQ(expected_projection.p_size(), projection.p_size());
  for (auto i = 0; i < expected_projection.p_size(); ++i) {
    EXPECT_EQ(expected_projection.p(i), projection.p(i));
  }

  ASSERT_EQ(expected_msg.rectification_matrix_size(), _msg->rectification_matrix_size());
  for (auto i = 0; i < expected_msg.rectification_matrix_size(); ++i) {
    EXPECT_EQ(expected_msg.rectification_matrix(i), _msg->rectification_matrix(i));
  }
}

void createTestMsg(ignition::msgs::FluidPressure & _msg)
{
  ignition::msgs::Header header_msg;
  createTestMsg(header_msg);

  _msg.mutable_header()->CopyFrom(header_msg);
  _msg.set_pressure(0.123);
  _msg.set_variance(0.456);
}

void compareTestMsg(const std::shared_ptr<ignition::msgs::FluidPressure> & _msg)
{
  ignition::msgs::FluidPressure expected_msg;
  createTestMsg(expected_msg);

  compareTestMsg(std::make_shared<ignition::msgs::Header>(_msg->header()));
  EXPECT_FLOAT_EQ(expected_msg.pressure(), _msg->pressure());
  EXPECT_FLOAT_EQ(expected_msg.variance(), _msg->variance());
}

void createTestMsg(ignition::msgs::IMU & _msg)
{
  ignition::msgs::Header header_msg;
  ignition::msgs::Quaternion quaternion_msg;
  ignition::msgs::Vector3d vector3_msg;

  createTestMsg(header_msg);
  createTestMsg(quaternion_msg);
  createTestMsg(vector3_msg);

  _msg.mutable_header()->CopyFrom(header_msg);
  _msg.mutable_orientation()->CopyFrom(quaternion_msg);
  _msg.mutable_angular_velocity()->CopyFrom(vector3_msg);
  _msg.mutable_linear_acceleration()->CopyFrom(vector3_msg);
}

void compareTestMsg(const std::shared_ptr<ignition::msgs::IMU> & _msg)
{
  compareTestMsg(std::make_shared<ignition::msgs::Header>(_msg->header()));
  compareTestMsg(std::make_shared<ignition::msgs::Quaternion>(_msg->orientation()));
  compareTestMsg(std::make_shared<ignition::msgs::Vector3d>(_msg->angular_velocity()));
  compareTestMsg(std::make_shared<ignition::msgs::Vector3d>(_msg->linear_acceleration()));
}

void createTestMsg(ignition::msgs::Axis & _msg)
{
  _msg.set_position(1.0);
  _msg.set_velocity(2.0);
  _msg.set_force(3.0);
}

void compareTestMsg(const std::shared_ptr<ignition::msgs::Axis> & _msg)
{
  ignition::msgs::Axis expected_msg;
  createTestMsg(expected_msg);

  EXPECT_DOUBLE_EQ(expected_msg.position(), _msg->position());
  EXPECT_DOUBLE_EQ(expected_msg.velocity(), _msg->velocity());
  EXPECT_DOUBLE_EQ(expected_msg.force(), _msg->force());
}

void createTestMsg(ignition::msgs::Model & _msg)
{
  ignition::msgs::Header header_msg;
  createTestMsg(header_msg);
  _msg.mutable_header()->CopyFrom(header_msg);

  for (auto i = 0; i < 3; ++i) {
    auto newJoint = _msg.add_joint();
    newJoint->set_name("joint_" + std::to_string(i));

    ignition::msgs::Axis axis_msg;
    createTestMsg(axis_msg);
    newJoint->mutable_axis1()->CopyFrom(axis_msg);
  }
}

void compareTestMsg(const std::shared_ptr<ignition::msgs::Model> & _msg)
{
  ignition::msgs::Model expected_msg;
  createTestMsg(expected_msg);

  compareTestMsg(std::make_shared<ignition::msgs::Header>(_msg->header()));

  ASSERT_EQ(expected_msg.joint_size(), _msg->joint_size());
  for (auto i = 0; i < _msg->joint_size(); ++i) {
    EXPECT_EQ(expected_msg.joint(i).name(), _msg->joint(i).name());
    compareTestMsg(std::make_shared<ignition::msgs::Axis>(_msg->joint(i).axis1()));
  }
}

void createTestMsg(ignition::msgs::LaserScan & _msg)
{
  ignition::msgs::Header header_msg;
  createTestMsg(header_msg);

  const unsigned int num_readings = 100u;
  _msg.mutable_header()->CopyFrom(header_msg);
  _msg.set_frame("frame_id_value");
  _msg.set_angle_min(-1.57);
  _msg.set_angle_max(1.57);
  _msg.set_angle_step(3.14 / num_readings);
  _msg.set_range_min(1);
  _msg.set_range_max(2);
  _msg.set_count(num_readings);
  _msg.set_vertical_angle_min(0);
  _msg.set_vertical_angle_max(0);
  _msg.set_vertical_angle_step(0);
  _msg.set_vertical_count(0);

  for (auto i = 0u; i < _msg.count(); ++i) {
    _msg.add_ranges(0);
    _msg.add_intensities(1);
  }
}

void compareTestMsg(const std::shared_ptr<ignition::msgs::LaserScan> & _msg)
{
  ignition::msgs::LaserScan expected_msg;
  createTestMsg(expected_msg);

  compareTestMsg(std::make_shared<ignition::msgs::Header>(_msg->header()));
  EXPECT_FLOAT_EQ(expected_msg.angle_min(), _msg->angle_min());
  EXPECT_FLOAT_EQ(expected_msg.angle_max(), _msg->angle_max());
  EXPECT_FLOAT_EQ(expected_msg.angle_step(), _msg->angle_step());
  EXPECT_DOUBLE_EQ(expected_msg.range_min(), _msg->range_min());
  EXPECT_DOUBLE_EQ(expected_msg.range_max(), _msg->range_max());
  EXPECT_EQ(expected_msg.count(), _msg->count());
  EXPECT_DOUBLE_EQ(
    expected_msg.vertical_angle_min(),
    _msg->vertical_angle_min());
  EXPECT_DOUBLE_EQ(
    expected_msg.vertical_angle_max(),
    _msg->vertical_angle_max());
  EXPECT_DOUBLE_EQ(
    expected_msg.vertical_angle_step(),
    _msg->vertical_angle_step());
  EXPECT_EQ(expected_msg.vertical_count(), _msg->vertical_count());
  EXPECT_EQ(expected_msg.ranges_size(), _msg->ranges_size());
  EXPECT_EQ(expected_msg.intensities_size(), _msg->intensities_size());

  for (auto i = 0u; i < _msg->count(); ++i) {
    EXPECT_DOUBLE_EQ(expected_msg.ranges(i), _msg->ranges(i));
    EXPECT_DOUBLE_EQ(expected_msg.intensities(i), _msg->intensities(i));
  }
}

void createTestMsg(ignition::msgs::Magnetometer & _msg)
{
  ignition::msgs::Header header_msg;
  ignition::msgs::Vector3d vector3_msg;

  createTestMsg(header_msg);
  createTestMsg(vector3_msg);

  _msg.mutable_header()->CopyFrom(header_msg);
  _msg.mutable_field_tesla()->CopyFrom(vector3_msg);
}

void compareTestMsg(const std::shared_ptr<ignition::msgs::Magnetometer> & _msg)
{
  compareTestMsg(std::make_shared<ignition::msgs::Header>(_msg->header()));
  compareTestMsg(std::make_shared<ignition::msgs::Vector3d>(_msg->field_tesla()));
}

void createTestMsg(ignition::msgs::NavSat & _msg)
{
  ignition::msgs::Header header_msg;
  createTestMsg(header_msg);

  _msg.mutable_header()->CopyFrom(header_msg);
  _msg.set_frame_id("frame_id_value");
  _msg.set_latitude_deg(0.00);
  _msg.set_longitude_deg(0.00);
  _msg.set_altitude(0.00);
  _msg.set_velocity_east(0.00);
  _msg.set_velocity_north(0.00);
  _msg.set_velocity_up(0.00);
}

void compareTestMsg(const std::shared_ptr<ignition::msgs::NavSat> & _msg)
{
  ignition::msgs::NavSat expected_msg;
  createTestMsg(expected_msg);

  compareTestMsg(std::make_shared<ignition::msgs::Header>(_msg->header()));
  EXPECT_FLOAT_EQ(expected_msg.latitude_deg(), _msg->latitude_deg());
  EXPECT_FLOAT_EQ(expected_msg.longitude_deg(), _msg->longitude_deg());
  EXPECT_FLOAT_EQ(expected_msg.altitude(), _msg->altitude());
  EXPECT_FLOAT_EQ(expected_msg.velocity_east(), _msg->velocity_east());
  EXPECT_FLOAT_EQ(expected_msg.velocity_north(), _msg->velocity_north());
  EXPECT_FLOAT_EQ(expected_msg.velocity_up(), _msg->velocity_up());
}

void createTestMsg(ignition::msgs::Actuators & _msg)
{
  ignition::msgs::Header header_msg;

  createTestMsg(header_msg);
  _msg.mutable_header()->CopyFrom(header_msg);

  for (int i = 0u; i < 5; ++i) {
    _msg.add_position(i);
    _msg.add_velocity(i);
    _msg.add_normalized(i);
  }
}

void compareTestMsg(const std::shared_ptr<ignition::msgs::Actuators> & _msg)
{
  ignition::msgs::Actuators expected_msg;
  createTestMsg(expected_msg);

  compareTestMsg(std::make_shared<ignition::msgs::Header>(_msg->header()));

  for (int i = 0; i < expected_msg.position_size(); ++i) {
    EXPECT_EQ(expected_msg.position(i), _msg->position(i));
    EXPECT_EQ(expected_msg.velocity(i), _msg->velocity(i));
    EXPECT_EQ(expected_msg.normalized(i), _msg->normalized(i));
  }
}

void createTestMsg(ignition::msgs::Odometry & _msg)
{
  ignition::msgs::Header header_msg;
  ignition::msgs::Pose pose_msg;
  ignition::msgs::Twist twist_msg;

  createTestMsg(header_msg);
  createTestMsg(pose_msg);
  createTestMsg(twist_msg);

  _msg.mutable_header()->CopyFrom(header_msg);
  _msg.mutable_pose()->CopyFrom(pose_msg);
  _msg.mutable_twist()->CopyFrom(twist_msg);
}

void compareTestMsg(const std::shared_ptr<ignition::msgs::Odometry> & _msg)
{
  compareTestMsg(std::make_shared<ignition::msgs::Header>(_msg->header()));
  compareTestMsg(std::make_shared<ignition::msgs::Pose>(_msg->pose()));
  compareTestMsg(std::make_shared<ignition::msgs::Twist>(_msg->twist()));
}

void createTestMsg(ignition::msgs::OdometryWithCovariance & _msg)
{
  ignition::msgs::Header header_msg;
  ignition::msgs::PoseWithCovariance pose_cov_msg;
  ignition::msgs::TwistWithCovariance twist_cov_msg;

  createTestMsg(header_msg);
  createTestMsg(pose_cov_msg);
  createTestMsg(twist_cov_msg);

  _msg.mutable_header()->CopyFrom(header_msg);
  _msg.mutable_pose_with_covariance()->CopyFrom(pose_cov_msg);
  _msg.mutable_twist_with_covariance()->CopyFrom(twist_cov_msg);
}

void compareTestMsg(const std::shared_ptr<ignition::msgs::OdometryWithCovariance> & _msg)
{
  compareTestMsg(std::make_shared<ignition::msgs::Header>(_msg->header()));
  compareTestMsg(
    std::make_shared<ignition::msgs::PoseWithCovariance>(
      _msg->
      pose_with_covariance()));
  compareTestMsg(
    std::make_shared<ignition::msgs::TwistWithCovariance>(
      _msg->
      twist_with_covariance()));
}

void createTestMsg(ignition::msgs::PointCloudPacked & _msg)
{
  ignition::msgs::Header header_msg;

  createTestMsg(header_msg);

  _msg.mutable_header()->CopyFrom(header_msg);
  ignition::msgs::PointCloudPacked::Field * field = _msg.add_field();
  field->set_name("x");
  field->set_offset(0);
  field->set_datatype(ignition::msgs::PointCloudPacked::Field::FLOAT32);
  field->set_count(1);

  uint32_t height = 4;
  uint32_t width = 2;

  _msg.set_height(height);
  _msg.set_width(width);
  _msg.set_is_bigendian(false);
  _msg.set_point_step(4);
  _msg.set_row_step(4 * width);
  _msg.set_is_dense(true);

  std::string * msgBuffer = _msg.mutable_data();
  msgBuffer->resize(_msg.row_step() * _msg.height());
  char * msgBufferIndex = msgBuffer->data();

  for (uint32_t j = 0; j < height; ++j) {
    for (uint32_t i = 0; i < width; ++i) {
      *reinterpret_cast<float *>(msgBufferIndex + _msg.field(0).offset()) =
        j * width + i;
      msgBufferIndex += _msg.point_step();
    }
  }
}

void compareTestMsg(const std::shared_ptr<ignition::msgs::PointCloudPacked> & _msg)
{
  compareTestMsg(std::make_shared<ignition::msgs::Header>(_msg->header()));

  uint32_t height = 4;
  uint32_t width = 2;

  EXPECT_EQ(height, _msg->height());
  EXPECT_EQ(width, _msg->width());
  EXPECT_FALSE(_msg->is_bigendian());
  EXPECT_EQ(4u, _msg->point_step());
  EXPECT_EQ(4U * width, _msg->row_step());
  EXPECT_TRUE(_msg->is_dense());

  char * msgBufferIndex = const_cast<char *>(_msg->data().data());

  for (uint32_t j = 0; j < height; ++j) {
    for (uint32_t i = 0; i < width; ++i) {
      float * value =
        reinterpret_cast<float *>(msgBufferIndex + _msg->field(0).offset());

      EXPECT_FLOAT_EQ(static_cast<float>(j * width + i), *value);
      msgBufferIndex += _msg->point_step();
    }
  }
}

void createTestMsg(ignition::msgs::BatteryState & _msg)
{
  ignition::msgs::Header header_msg;
  createTestMsg(header_msg);

  _msg.mutable_header()->CopyFrom(header_msg);
  _msg.set_voltage(123);
  _msg.set_current(456);

  _msg.set_charge(789);
  _msg.set_capacity(321);
  _msg.set_percentage(654);
  _msg.set_power_supply_status(ignition::msgs::BatteryState::DISCHARGING);
}

void compareTestMsg(const std::shared_ptr<ignition::msgs::BatteryState> & _msg)
{
  ignition::msgs::BatteryState expected_msg;
  createTestMsg(expected_msg);

  ASSERT_TRUE(expected_msg.has_header());
  ASSERT_TRUE(_msg->has_header());

  compareTestMsg(std::make_shared<ignition::msgs::Header>(_msg->header()));
  EXPECT_EQ(expected_msg.voltage(), _msg->voltage());
  EXPECT_EQ(expected_msg.current(), _msg->current());
  EXPECT_EQ(expected_msg.charge(), _msg->charge());
  EXPECT_EQ(expected_msg.capacity(), _msg->capacity());
  EXPECT_EQ(expected_msg.percentage(), _msg->percentage());
  EXPECT_EQ(expected_msg.power_supply_status(), _msg->power_supply_status());
}

void createTestMsg(ignition::msgs::JointTrajectoryPoint & _msg)
{
  const auto number_of_joints = 7;

  for (auto i = 0; i < number_of_joints; ++i) {
    _msg.add_positions(1.1 * i);
    _msg.add_velocities(2.2 * i);
    _msg.add_accelerations(3.3 * i);
    _msg.add_effort(4.4 * i);
  }
  auto time_from_start = _msg.mutable_time_from_start();
  time_from_start->set_sec(12345);
  time_from_start->set_nsec(67890);
}

void compareTestMsg(const std::shared_ptr<ignition::msgs::JointTrajectoryPoint> & _msg)
{
  ignition::msgs::JointTrajectoryPoint expected_msg;
  createTestMsg(expected_msg);

  for (int i = 0; i < _msg->positions_size(); ++i) {
    EXPECT_EQ(expected_msg.positions(i), _msg->positions(i));
  }

  for (int i = 0; i < _msg->velocities_size(); ++i) {
    EXPECT_EQ(expected_msg.velocities(i), _msg->velocities(i));
  }

  for (int i = 0; i < _msg->accelerations_size(); ++i) {
    EXPECT_EQ(expected_msg.accelerations(i), _msg->accelerations(i));
  }

  for (int i = 0; i < _msg->effort_size(); ++i) {
    EXPECT_EQ(expected_msg.effort(i), _msg->effort(i));
  }

  EXPECT_EQ(expected_msg.time_from_start().sec(), _msg->time_from_start().sec());
  EXPECT_EQ(expected_msg.time_from_start().nsec(), _msg->time_from_start().nsec());
}

void createTestMsg(ignition::msgs::JointTrajectory & _msg)
{
  const auto number_of_joints = 7;
  const auto number_of_trajectory_points = 10;

  ignition::msgs::Header header_msg;
  createTestMsg(header_msg);
  _msg.mutable_header()->CopyFrom(header_msg);

  for (auto i = 0; i < number_of_joints; ++i) {
    _msg.add_joint_names("joint_" + std::to_string(i));
  }

  for (auto j = 0; j < number_of_trajectory_points; ++j) {
    ignition::msgs::JointTrajectoryPoint point;
    createTestMsg(point);
    _msg.add_points();
    _msg.mutable_points(j)->CopyFrom(point);
  }
}

void compareTestMsg(const std::shared_ptr<ignition::msgs::JointTrajectory> & _msg)
{
  ignition::msgs::JointTrajectory expected_msg;
  createTestMsg(expected_msg);

  ASSERT_TRUE(expected_msg.has_header());
  ASSERT_TRUE(_msg->has_header());

  for (int i = 0; i < _msg->joint_names_size(); ++i) {
    EXPECT_EQ(expected_msg.joint_names(i), _msg->joint_names(i));
  }

  for (int i = 0; i < _msg->points_size(); ++i) {
    compareTestMsg(std::make_shared<ignition::msgs::JointTrajectoryPoint>(_msg->points(i)));
  }
}

void createTestMsg(ignition::msgs::Light & _msg)
{
  ignition::msgs::Header header_msg;
  ignition::msgs::Pose pose_msg;
  ignition::msgs::Color diffuse_msg;
  ignition::msgs::Color specular_msg;
  ignition::msgs::Vector3d direction_msg;

  createTestMsg(header_msg);
  createTestMsg(pose_msg);
  createTestMsg(diffuse_msg);
  createTestMsg(specular_msg);
  createTestMsg(direction_msg);

  _msg.mutable_header()->CopyFrom(header_msg);
  _msg.mutable_pose()->CopyFrom(pose_msg);
  _msg.mutable_diffuse()->CopyFrom(diffuse_msg);
  _msg.mutable_specular()->CopyFrom(specular_msg);
  _msg.mutable_direction()->CopyFrom(direction_msg);

  _msg.set_name("test_light");
  _msg.set_type(ignition::msgs::Light_LightType::Light_LightType_SPOT);

  _msg.set_attenuation_constant(0.2);
  _msg.set_attenuation_linear(0.4);
  _msg.set_attenuation_quadratic(0.6);
  _msg.set_range(25.0);
  _msg.set_cast_shadows(true);
  _msg.set_spot_inner_angle(0.3);
  _msg.set_spot_outer_angle(0.6);
  _msg.set_spot_falloff(10.0);

  _msg.set_id(24);

  _msg.set_parent_id(6);

  _msg.set_intensity(125.0);
}

void compareTestMsg(const std::shared_ptr<ignition::msgs::Light> & _msg)
{
  ignition::msgs::Light expected_msg;
  createTestMsg(expected_msg);

  compareTestMsg(std::make_shared<ignition::msgs::Header>(_msg->header()));
  compareTestMsg(std::make_shared<ignition::msgs::Pose>(_msg->pose()));
  compareTestMsg(std::make_shared<ignition::msgs::Color>(_msg->diffuse()));
  compareTestMsg(std::make_shared<ignition::msgs::Color>(_msg->specular()));
  compareTestMsg(std::make_shared<ignition::msgs::Vector3d>(_msg->direction()));

  EXPECT_EQ(expected_msg.name(), _msg->name());
  EXPECT_EQ(expected_msg.type(), _msg->type());

  EXPECT_FLOAT_EQ(expected_msg.attenuation_constant(), _msg->attenuation_constant());
  EXPECT_FLOAT_EQ(expected_msg.attenuation_linear(), _msg->attenuation_linear());
  EXPECT_FLOAT_EQ(expected_msg.attenuation_quadratic(), _msg->attenuation_quadratic());
  EXPECT_FLOAT_EQ(expected_msg.range(), _msg->range());
  EXPECT_EQ(expected_msg.cast_shadows(), _msg->cast_shadows());
  EXPECT_FLOAT_EQ(expected_msg.spot_inner_angle(), _msg->spot_inner_angle());
  EXPECT_FLOAT_EQ(expected_msg.spot_outer_angle(), _msg->spot_outer_angle());
  EXPECT_FLOAT_EQ(expected_msg.spot_falloff(), _msg->spot_falloff());

  EXPECT_EQ(expected_msg.id(), _msg->id());

  EXPECT_EQ(expected_msg.parent_id(), _msg->parent_id());

  EXPECT_FLOAT_EQ(expected_msg.intensity(), _msg->intensity());
}

void createTestMsg(ignition::msgs::GUICamera & _msg)
{
  ignition::msgs::Header header_msg;
  ignition::msgs::TrackVisual track_visual_msg;
  ignition::msgs::Pose pose_msg;

  createTestMsg(header_msg);
  createTestMsg(track_visual_msg);
  createTestMsg(pose_msg);

  _msg.mutable_header()->CopyFrom(header_msg);
  _msg.mutable_track()->CopyFrom(track_visual_msg);
  _msg.mutable_pose()->CopyFrom(pose_msg);

  _msg.set_name("test_gui_camera");
  _msg.set_view_controller("test_gui_camera_view_controller");
  _msg.set_projection_type("test_gui_camera_projection_type");
}

/// \brief Compare a message with the populated for testing.
/// \param[in] _msg The message to compare.
void compareTestMsg(const std::shared_ptr<ignition::msgs::GUICamera> & _msg)
{
  ignition::msgs::GUICamera expected_msg;
  createTestMsg(expected_msg);

  compareTestMsg(std::make_shared<ignition::msgs::Header>(_msg->header()));
  compareTestMsg(std::make_shared<ignition::msgs::Pose>(_msg->pose()));
  compareTestMsg(std::make_shared<ignition::msgs::TrackVisual>(_msg->track()));

  EXPECT_EQ(expected_msg.name(), _msg->name());
  EXPECT_EQ(expected_msg.view_controller(), _msg->view_controller());
  EXPECT_EQ(expected_msg.projection_type(), _msg->projection_type());
}

void createTestMsg(ignition::msgs::StringMsg_V & _msg)
{
  ignition::msgs::Header header_msg;

  createTestMsg(header_msg);

  _msg.mutable_header()->CopyFrom(header_msg);

  auto * data = _msg.add_data();
  *data = "test_string_msg_v_data";
}

void compareTestMsg(const std::shared_ptr<ignition::msgs::StringMsg_V> & _msg)
{
  ignition::msgs::StringMsg_V expected_msg;
  createTestMsg(expected_msg);

  compareTestMsg(std::make_shared<ignition::msgs::Header>(_msg->header()));

  ASSERT_EQ(expected_msg.data_size(), _msg->data_size());
  EXPECT_EQ(expected_msg.data(0), _msg->data(0));
}

<<<<<<< HEAD
void createTestMsg(ignition::msgs::Time & _msg)
{
  _msg.set_sec(12);
  _msg.set_nsec(150);
}

void compareTestMsg(const std::shared_ptr<ignition::msgs::Time> & _msg)
{
  ignition::msgs::Time expected_msg;
  createTestMsg(expected_msg);

  EXPECT_EQ(expected_msg.sec(), _msg->sec());
  EXPECT_EQ(expected_msg.nsec(), _msg->nsec());
}

=======
>>>>>>> 574e6ac6
void createTestMsg(ignition::msgs::TrackVisual & _msg)
{
  ignition::msgs::Header header_msg;
  ignition::msgs::Vector3d xyz_msg;

  createTestMsg(header_msg);
  createTestMsg(xyz_msg);

  _msg.mutable_header()->CopyFrom(header_msg);
  _msg.mutable_xyz()->CopyFrom(xyz_msg);

  _msg.set_name("test_track_visual");
  _msg.set_id(15);
  _msg.set_inherit_orientation(true);
  _msg.set_min_dist(1.1);
  _msg.set_max_dist(1.5);
  _msg.set_static_(true);
  _msg.set_use_model_frame(true);
  _msg.set_inherit_yaw(true);
}

void compareTestMsg(const std::shared_ptr<ignition::msgs::TrackVisual> & _msg)
{
  ignition::msgs::TrackVisual expected_msg;
  createTestMsg(expected_msg);

  compareTestMsg(std::make_shared<ignition::msgs::Header>(_msg->header()));
  compareTestMsg(std::make_shared<ignition::msgs::Vector3d>(_msg->xyz()));

  EXPECT_EQ(expected_msg.name(), _msg->name());
  EXPECT_EQ(expected_msg.id(), _msg->id());
  EXPECT_EQ(expected_msg.inherit_orientation(), _msg->inherit_orientation());
  EXPECT_EQ(expected_msg.min_dist(), _msg->min_dist());
  EXPECT_EQ(expected_msg.max_dist(), _msg->max_dist());
  EXPECT_EQ(expected_msg.static_(), _msg->static_());
  EXPECT_EQ(expected_msg.use_model_frame(), _msg->use_model_frame());
  EXPECT_EQ(expected_msg.inherit_yaw(), _msg->inherit_yaw());
}

void createTestMsg(ignition::msgs::VideoRecord & _msg)
{
  ignition::msgs::Header header_msg;

  createTestMsg(header_msg);

  _msg.mutable_header()->CopyFrom(header_msg);

  _msg.set_start(true);
  _msg.set_stop(true);
  _msg.set_format("test_video_record_format");
  _msg.set_save_filename("test_video_record_save_filename");
}

void compareTestMsg(const std::shared_ptr<ignition::msgs::VideoRecord> & _msg)
{
  ignition::msgs::VideoRecord expected_msg;
  createTestMsg(expected_msg);

  compareTestMsg(std::make_shared<ignition::msgs::Header>(_msg->header()));

  EXPECT_EQ(expected_msg.start(), _msg->start());
  EXPECT_EQ(expected_msg.stop(), _msg->stop());
  EXPECT_EQ(expected_msg.format(), _msg->format());
  EXPECT_EQ(expected_msg.save_filename(), _msg->save_filename());
}

}  // namespace testing
}  // namespace ros_ign_bridge<|MERGE_RESOLUTION|>--- conflicted
+++ resolved
@@ -1280,7 +1280,6 @@
   EXPECT_EQ(expected_msg.data(0), _msg->data(0));
 }
 
-<<<<<<< HEAD
 void createTestMsg(ignition::msgs::Time & _msg)
 {
   _msg.set_sec(12);
@@ -1296,8 +1295,6 @@
   EXPECT_EQ(expected_msg.nsec(), _msg->nsec());
 }
 
-=======
->>>>>>> 574e6ac6
 void createTestMsg(ignition::msgs::TrackVisual & _msg)
 {
   ignition::msgs::Header header_msg;
