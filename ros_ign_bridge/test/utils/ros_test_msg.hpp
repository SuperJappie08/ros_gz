// Copyright 2021 Open Source Robotics Foundation, Inc.
//
// Licensed under the Apache License, Version 2.0 (the "License");
// you may not use this file except in compliance with the License.
// You may obtain a copy of the License at
//
//     http://www.apache.org/licenses/LICENSE-2.0
//
// Unless required by applicable law or agreed to in writing, software
// distributed under the License is distributed on an "AS IS" BASIS,
// WITHOUT WARRANTIES OR CONDITIONS OF ANY KIND, either express or implied.
// See the License for the specific language governing permissions and
// limitations under the License.

#ifndef UTILS__ROS_TEST_MSG_HPP_
#define UTILS__ROS_TEST_MSG_HPP_

<<<<<<< HEAD
#include <memory>

#include <builtin_interfaces/msg/time.hpp>
=======
#include <ros_ign_bridge/ros_ign_bridge.hpp>

>>>>>>> 574e6ac6
#include <std_msgs/msg/bool.hpp>
#include <std_msgs/msg/color_rgba.hpp>
#include <std_msgs/msg/empty.hpp>
#include <std_msgs/msg/float32.hpp>
#include <std_msgs/msg/float64.hpp>
#include <std_msgs/msg/int32.hpp>
#include <std_msgs/msg/u_int32.hpp>
#include <std_msgs/msg/header.hpp>
#include <std_msgs/msg/string.hpp>
#include <geometry_msgs/msg/point.hpp>
#include <geometry_msgs/msg/pose.hpp>
#include <geometry_msgs/msg/pose_with_covariance.hpp>
#include <geometry_msgs/msg/pose_stamped.hpp>
#include <geometry_msgs/msg/transform.hpp>
#include <geometry_msgs/msg/transform_stamped.hpp>
#include <geometry_msgs/msg/twist.hpp>
#include <geometry_msgs/msg/twist_with_covariance.hpp>
#include <geometry_msgs/msg/quaternion.hpp>
#include <geometry_msgs/msg/vector3.hpp>
#include <geometry_msgs/msg/wrench.hpp>
#include <nav_msgs/msg/odometry.hpp>
#include <ros_ign_interfaces/msg/entity.hpp>
#include <ros_ign_interfaces/msg/gui_camera.hpp>
#include <ros_ign_interfaces/msg/joint_wrench.hpp>
#include <ros_ign_interfaces/msg/contact.hpp>
#include <ros_ign_interfaces/msg/contacts.hpp>
#if HAVE_DATAFRAME
#include <ros_ign_interfaces/msg/dataframe.hpp>
#endif  // HAVE_DATAFRAME
#include <ros_ign_interfaces/msg/light.hpp>
<<<<<<< HEAD
=======
#include <ros_ign_interfaces/msg/param_vec.hpp>
>>>>>>> 574e6ac6
#include <ros_ign_interfaces/msg/string_vec.hpp>
#include <ros_ign_interfaces/msg/track_visual.hpp>
#include <ros_ign_interfaces/msg/video_record.hpp>
#include <rosgraph_msgs/msg/clock.hpp>
#include <sensor_msgs/msg/battery_state.hpp>
#include <sensor_msgs/msg/camera_info.hpp>
#include <sensor_msgs/msg/fluid_pressure.hpp>
#include <sensor_msgs/msg/image.hpp>
#include <sensor_msgs/msg/imu.hpp>
#include <sensor_msgs/msg/joint_state.hpp>
#include <sensor_msgs/msg/laser_scan.hpp>
#include <sensor_msgs/msg/magnetic_field.hpp>
#include <sensor_msgs/msg/nav_sat_fix.hpp>
#include <sensor_msgs/msg/point_cloud2.hpp>
#include <sensor_msgs/msg/point_field.hpp>
#include <tf2_msgs/msg/tf_message.hpp>
#include <trajectory_msgs/msg/joint_trajectory.hpp>
#include <rcl_interfaces/msg/parameter_value.hpp>

namespace ros_ign_bridge
{
namespace testing
{

//////////////////////////////////////////////////
/// ROS test utils
//////////////////////////////////////////////////

/// builtin_interfaces

/// \brief Create a message used for testing.
/// \param[out] _msg The message populated.
void createTestMsg(builtin_interfaces::msg::Time & _msg);

/// \brief Compare a message with the populated for testing.
/// \param[in] _msg The message to compare.
void compareTestMsg(const std::shared_ptr<builtin_interfaces::msg::Time> & _msg);

/// std_msgs

/// \brief Create a message used for testing.
/// \param[out] _msg The message populated.
void createTestMsg(std_msgs::msg::Bool & _msg);

/// \brief Compare a message with the populated for testing.
/// \param[in] _msg The message to compare.
void compareTestMsg(const std::shared_ptr<std_msgs::msg::Bool> & _msg);

/// \brief Create a message used for testing.
/// \param[out] _msg The message populated.
void createTestMsg(std_msgs::msg::ColorRGBA & _msg);

/// \brief Compare a message with the populated for testing.
/// \param[in] _msg The message to compare.
void compareTestMsg(const std::shared_ptr<std_msgs::msg::ColorRGBA> & _msg);

/// \brief Create a message used for testing. Noop for Empty
/// \param[out] _msg The message populated.
void createTestMsg(std_msgs::msg::Empty & _msg);

/// \brief Compare a message with the populated for testing. Noop for Empty
/// \param[in] _msg The message to compare.
void compareTestMsg(const std::shared_ptr<std_msgs::msg::Empty> &);

/// \brief Create a message used for testing.
/// \param[out] _msg The message populated.
void createTestMsg(std_msgs::msg::Float32 & _msg);

/// \brief Compare a message with the populated for testing.
/// \param[in] _msg The message to compare.
void compareTestMsg(const std::shared_ptr<std_msgs::msg::Float32> & _msg);

/// \brief Create a message used for testing.
/// \param[out] _msg The message populated.
void createTestMsg(std_msgs::msg::Float64 & _msg);

/// \brief Compare a message with the populated for testing.
/// \param[in] _msg The message to compare.
void compareTestMsg(const std::shared_ptr<std_msgs::msg::Float64> & _msg);

/// \brief Create a message used for testing.
/// \param[out] _msg The message populated.
void createTestMsg(std_msgs::msg::Int32 & _msg);

/// \brief Compare a message with the populated for testing.
/// \param[in] _msg The message to compare.
void compareTestMsg(const std::shared_ptr<std_msgs::msg::Int32> & _msg);

/// \brief Create a message used for testing.
/// \param[out] _msg The message populated.
void createTestMsg(std_msgs::msg::UInt32 & _msg);

/// \brief Compare a message with the populated for testing.
/// \param[in] _msg The message to compare.
void compareTestMsg(const std::shared_ptr<std_msgs::msg::UInt32> & _msg);

/// \brief Create a message used for testing.
/// \param[out] _msg The message populated.
void createTestMsg(std_msgs::msg::Header & _msg);

/// \brief Compare a message with the populated for testing.
/// \param[in] _msg The message to compare.
void compareTestMsg(const std::shared_ptr<std_msgs::msg::Header> & _msg);

/// \brief Compare a message with the populated for testing.
/// \param[in] _msg The message to compare.
void compareTestMsg(const std_msgs::msg::Header & _msg);

/// \brief Create a message used for testing.
/// \param[out] _msg The message populated.
void createTestMsg(std_msgs::msg::String & _msg);

/// \brief Compare a message with the populated for testing.
/// \param[in] _msg The message to compare.
void compareTestMsg(const std::shared_ptr<std_msgs::msg::String> & _msg);

/// rosgraph_msgs

/// \brief Create a message used for testing.
/// \param[out] _msg The message populated.
void createTestMsg(rosgraph_msgs::msg::Clock & _msg);

/// \brief Compare a message with the populated for testing.
/// \param[in] _msg The message to compare.
void compareTestMsg(const std::shared_ptr<rosgraph_msgs::msg::Clock> & _msg);

/// geometry_msgs

/// \brief Create a message used for testing.
/// \param[out] _msg The message populated.
void createTestMsg(geometry_msgs::msg::Quaternion & _msg);

/// \brief Compare a message with the populated for testing.
/// \param[in] _msg The message to compare.
void compareTestMsg(const geometry_msgs::msg::Quaternion & _msg);

/// \brief Compare a message with the populated for testing.
/// \param[in] _msg The message to compare.
void compareTestMsg(const std::shared_ptr<geometry_msgs::msg::Quaternion> & _msg);

/// \brief Create a message used for testing.
/// \param[out] _msg The message populated.
void createTestMsg(geometry_msgs::msg::Vector3 & _msg);

/// \brief Compare a message with the populated for testing.
/// \param[in] _msg The message to compare.
void compareTestMsg(const std::shared_ptr<geometry_msgs::msg::Vector3> & _msg);

/// \brief Create a message used for testing.
/// \param[out] _msg The message populated.
void createTestMsg(geometry_msgs::msg::Point & _msg);

/// \brief Compare a message with the populated for testing.
/// \param[in] _msg The message to compare.
void compareTestMsg(const std::shared_ptr<geometry_msgs::msg::Point> & _msg);

/// \brief Compare a message with the populated for testing.
/// \param[in] _msg The message to compare.
void compareTestMsg(const geometry_msgs::msg::Point & _msg);

/// \brief Compare a message with the populated for testing.
/// \param[in] _msg The message to compare.
void compareTestMsg(const geometry_msgs::msg::Pose & _msg);

/// \brief Create a message used for testing.
/// \param[out] _msg The message populated.
void createTestMsg(geometry_msgs::msg::Pose & _msg);

/// \brief Compare a message with the populated for testing.
/// \param[in] _msg The message to compare.
void compareTestMsg(const std::shared_ptr<geometry_msgs::msg::Pose> & _msg);

/// \brief Compare a message with the populated for testing.
/// \param[in] _msg The message to compare.
void compareTestMsg(const geometry_msgs::msg::PoseWithCovariance & _msg);

/// \brief Create a message used for testing.
/// \param[out] _msg The message populated.
void createTestMsg(geometry_msgs::msg::PoseWithCovariance & _msg);

/// \brief Compare a message with the populated for testing.
/// \param[in] _msg The message to compare.
void compareTestMsg(const std::shared_ptr<geometry_msgs::msg::PoseWithCovariance> & _msg);

/// \brief Create a message used for testing.
/// \param[out] _msg The message populated.
void createTestMsg(geometry_msgs::msg::PoseStamped & _msg);

/// \brief Compare a message with the populated for testing.
/// \param[in] _msg The message to compare.
void compareTestMsg(const std::shared_ptr<geometry_msgs::msg::PoseStamped> & _msg);

/// \brief Compare a message with the populated for testing.
/// \param[in] _msg The message to compare.
void compareTestMsg(const geometry_msgs::msg::PoseStamped & _msg);

/// \brief Create a message used for testing.
/// \param[out] _msg The message populated.
void createTestMsg(geometry_msgs::msg::Transform & _msg);

/// \brief Compare a message with the populated for testing.
/// \param[in] _msg The message to compare.
void compareTestMsg(const std::shared_ptr<geometry_msgs::msg::Transform> & _msg);

/// \brief Create a message used for testing.
/// \param[out] _msg The message populated.
void createTestMsg(geometry_msgs::msg::TransformStamped & _msg);

/// \brief Compare a message with the populated for testing.
/// \param[in] _msg The message to compare.
void compareTestMsg(const std::shared_ptr<geometry_msgs::msg::TransformStamped> & _msg);

/// \brief Create a message used for testing.
/// \param[out] _msg The message populated.
void createTestMsg(geometry_msgs::msg::Twist & _msg);

/// \brief Compare a message with the populated for testing.
/// \param[in] _msg The message to compare.
void compareTestMsg(const std::shared_ptr<geometry_msgs::msg::Twist> & _msg);

/// \brief Create a message used for testing.
/// \param[out] _msg The message populated.
void createTestMsg(geometry_msgs::msg::TwistWithCovariance & _msg);

/// \brief Compare a message with the populated for testing.
/// \param[in] _msg The message to compare.
void compareTestMsg(const std::shared_ptr<geometry_msgs::msg::TwistWithCovariance> & _msg);

/// \brief Create a message used for testing.
/// \param[out] _msg The message populated.
void createTestMsg(geometry_msgs::msg::Wrench & _msg);

/// \brief Compare a message with the populated for testing.
/// \param[in] _msg The message to compare.
void compareTestMsg(const std::shared_ptr<geometry_msgs::msg::Wrench> & _msg);

/// tf2_msgs

/// \brief Create a message used for testing.
/// \param[out] _msg The message populated.
void createTestMsg(tf2_msgs::msg::TFMessage & _msg);

/// \brief Compare a message with the populated for testing.
/// \param[in] _msg The message to compare.
void compareTestMsg(const std::shared_ptr<tf2_msgs::msg::TFMessage> & _msg);

/// nav_msgs

/// \brief Create a message used for testing.
/// \param[out] _msg The message populated.
void createTestMsg(nav_msgs::msg::Odometry & _msg);

/// \brief Compare a message with the populated for testing.
/// \param[in] _msg The message to compare.
void compareTestMsg(const std::shared_ptr<nav_msgs::msg::Odometry> & _msg);

/// ros_ign_interfaces

/// \brief Create a message used for testing.
/// \param[out] _msg The message populated.
void createTestMsg(ros_ign_interfaces::msg::JointWrench & _msg);

/// \brief Compare a message with the populated for testing.
/// \param[in] _msg The message to compare.
void compareTestMsg(const std::shared_ptr<ros_ign_interfaces::msg::JointWrench> & _msg);

/// \brief Create a message used for testing.
/// \param[out] _msg The message populated.
void createTestMsg(ros_ign_interfaces::msg::Light & _msg);

/// \brief Compare a message with the populated for testing.
/// \param[in] _msg The message to compare.
void compareTestMsg(const std::shared_ptr<ros_ign_interfaces::msg::Light> & _msg);

/// \brief Create a message used for testing.
/// \param[out] _msg The message populated.
void createTestMsg(ros_ign_interfaces::msg::Entity & _msg);

/// \brief Compare a message with the populated for testing.
/// \param[in] _msg The message to compare.
void compareTestMsg(const std::shared_ptr<ros_ign_interfaces::msg::Entity> & _msg);

/// \brief Create a message used for testing.
/// \param[out] _msg The message populated.
void createTestMsg(ros_ign_interfaces::msg::Contact & _msg);

/// \brief Compare a message with the populated for testing.
/// \param[in] _msg The message to compare.
void compareTestMsg(const std::shared_ptr<ros_ign_interfaces::msg::Contact> & _msg);

/// \brief Create a message used for testing.
/// \param[out] _msg The message populated.
void createTestMsg(ros_ign_interfaces::msg::Contacts & _msg);

/// \brief Compare a message with the populated for testing.
/// \param[in] _msg The message to compare.
void compareTestMsg(const std::shared_ptr<ros_ign_interfaces::msg::Contacts> & _msg);

<<<<<<< HEAD
=======
#if HAVE_DATAFRAME
/// \brief Create a message used for testing.
/// \param[out] _msg The message populated.
void createTestMsg(ros_ign_interfaces::msg::Dataframe & _msg);

/// \brief Compare a message with the populated for testing.
/// \param[in] _msg The message to compare.
void compareTestMsg(const std::shared_ptr<ros_ign_interfaces::msg::Dataframe> & _msg);
#endif  // HAVE_DATAFRAME

>>>>>>> 574e6ac6
/// \brief Create a message used for testing.
/// \param[out] _msg The message populated.
void createTestMsg(ros_ign_interfaces::msg::GuiCamera & _msg);

/// \brief Compare a message with the populated for testing.
/// \param[in] _msg The message to compare.
void compareTestMsg(const std::shared_ptr<ros_ign_interfaces::msg::GuiCamera> & _msg);

/// \brief Create a message used for testing.
/// \param[out] _msg The message populated.
<<<<<<< HEAD
=======
void createTestMsg(ros_ign_interfaces::msg::ParamVec & _msg);

/// \brief Compare a message with the populated for testing.
/// \param[in] _msg The message to compare.
void compareTestMsg(const std::shared_ptr<ros_ign_interfaces::msg::ParamVec> & _msg);

/// \brief Create a message used for testing.
/// \param[out] _msg The message populated.
>>>>>>> 574e6ac6
void createTestMsg(ros_ign_interfaces::msg::StringVec & _msg);

/// \brief Compare a message with the populated for testing.
/// \param[in] _msg The message to compare.
void compareTestMsg(const std::shared_ptr<ros_ign_interfaces::msg::StringVec> & _msg);

/// \brief Create a message used for testing.
/// \param[out] _msg The message populated.
void createTestMsg(ros_ign_interfaces::msg::TrackVisual & _msg);

/// \brief Compare a message with the populated for testing.
/// \param[in] _msg The message to compare.
void compareTestMsg(const std::shared_ptr<ros_ign_interfaces::msg::TrackVisual> & _msg);

/// \brief Create a message used for testing.
/// \param[out] _msg The message populated.
void createTestMsg(ros_ign_interfaces::msg::VideoRecord & _msg);

/// \brief Compare a message with the populated for testing.
/// \param[in] _msg The message to compare.
void compareTestMsg(const std::shared_ptr<ros_ign_interfaces::msg::VideoRecord> & _msg);

/// sensor_msgs

/// \brief Create a message used for testing.
/// \param[out] _msg The message populated.
void createTestMsg(sensor_msgs::msg::Image & _msg);

/// \brief Compare a message with the populated for testing.
/// \param[in] _msg The message to compare.
void compareTestMsg(const std::shared_ptr<sensor_msgs::msg::Image> & _msg);

/// \brief Create a message used for testing.
/// \param[out] _msg The message populated.
void createTestMsg(sensor_msgs::msg::CameraInfo & _msg);

/// \brief Compare a message with the populated for testing.
/// \param[in] _msg The message to compare.
void compareTestMsg(const std::shared_ptr<sensor_msgs::msg::CameraInfo> & _msg);

/// \brief Create a message used for testing.
/// \param[out] _msg The message populated.
void createTestMsg(sensor_msgs::msg::FluidPressure & _msg);

/// \brief Compare a message with the populated for testing.
/// \param[in] _msg The message to compare.
void compareTestMsg(const std::shared_ptr<sensor_msgs::msg::FluidPressure> & _msg);

/// \brief Create a message used for testing.
/// \param[out] _msg The message populated.
void createTestMsg(sensor_msgs::msg::Imu & _msg);

/// \brief Compare a message with the populated for testing.
/// \param[in] _msg The message to compare.
void compareTestMsg(const std::shared_ptr<sensor_msgs::msg::Imu> & _msg);

/// \brief Create a message used for testing.
/// \param[out] _msg The message populated.
void createTestMsg(sensor_msgs::msg::JointState & _msg);

/// \brief Compare a message with the populated for testing.
/// \param[in] _msg The message to compare.
void compareTestMsg(const std::shared_ptr<sensor_msgs::msg::JointState> & _msg);

/// \brief Create a message used for testing.
/// \param[out] _msg The message populated.
void createTestMsg(sensor_msgs::msg::LaserScan & _msg);

/// \brief Compare a message with the populated for testing.
/// \param[in] _msg The message to compare.
void compareTestMsg(const std::shared_ptr<sensor_msgs::msg::LaserScan> & _msg);

/// \brief Create a message used for testing.
/// \param[out] _msg The message populated.
void createTestMsg(sensor_msgs::msg::MagneticField & _msg);

/// \brief Compare a message with the populated for testing.
/// \param[in] _msg The message to compare.
void compareTestMsg(const std::shared_ptr<sensor_msgs::msg::MagneticField> & _msg);

/// \brief Create a message used for testing.
/// \param[out] _msg The message populated.
void createTestMsg(sensor_msgs::msg::NavSatFix & _msg);

/// \brief Compare a message with the populated for testing.
/// \param[in] _msg The message to compare.
void compareTestMsg(const std::shared_ptr<sensor_msgs::msg::NavSatFix> & _msg);

/// \brief Create a message used for testing.
/// \param[out] _msg The message populated.
void createTestMsg(sensor_msgs::msg::PointCloud2 & _msg);

/// \brief Compare a message with the populated for testing.
/// \param[in] _msg The message to compare.
void compareTestMsg(const std::shared_ptr<sensor_msgs::msg::PointCloud2> & _msg);

/// \brief Create a message used for testing.
/// \param[out] _msg The message populated.
void createTestMsg(sensor_msgs::msg::BatteryState & _msg);

/// \brief Compare a message with the populated for testing.
/// \param[in] _msg The message to compare.
void compareTestMsg(const std::shared_ptr<sensor_msgs::msg::BatteryState> & _msg);

/// trajectory_msgs

/// \brief Create a message used for testing.
/// \param[out] _msg The message populated.
void createTestMsg(trajectory_msgs::msg::JointTrajectoryPoint & _msg);

/// \brief Compare a message with the populated for testing.
/// \param[in] _msg The message to compare.
void compareTestMsg(const std::shared_ptr<trajectory_msgs::msg::JointTrajectoryPoint> & _msg);

/// \brief Create a message used for testing.
/// \param[out] _msg The message populated.
void createTestMsg(trajectory_msgs::msg::JointTrajectory & _msg);

/// \brief Compare a message with the populated for testing.
/// \param[in] _msg The message to compare.
void compareTestMsg(const std::shared_ptr<trajectory_msgs::msg::JointTrajectory> & _msg);

/// \brief Create a message used for testing.
/// \param[out] _msg The message populated.
void createTestMsg(rcl_interfaces::msg::ParameterValue & _msg);

/// \brief Compare a message with the populated for testing.
/// \param[in] _msg The message to compare.
void compareTestMsg(const std::shared_ptr<rcl_interfaces::msg::ParameterValue> & _msg);

}  // namespace testing
}  // namespace ros_ign_bridge

#endif  // UTILS__ROS_TEST_MSG_HPP_<|MERGE_RESOLUTION|>--- conflicted
+++ resolved
@@ -15,14 +15,11 @@
 #ifndef UTILS__ROS_TEST_MSG_HPP_
 #define UTILS__ROS_TEST_MSG_HPP_
 
-<<<<<<< HEAD
 #include <memory>
+#include <ros_ign_bridge/ros_ign_bridge.hpp>
 
 #include <builtin_interfaces/msg/time.hpp>
-=======
-#include <ros_ign_bridge/ros_ign_bridge.hpp>
-
->>>>>>> 574e6ac6
+
 #include <std_msgs/msg/bool.hpp>
 #include <std_msgs/msg/color_rgba.hpp>
 #include <std_msgs/msg/empty.hpp>
@@ -53,10 +50,7 @@
 #include <ros_ign_interfaces/msg/dataframe.hpp>
 #endif  // HAVE_DATAFRAME
 #include <ros_ign_interfaces/msg/light.hpp>
-<<<<<<< HEAD
-=======
 #include <ros_ign_interfaces/msg/param_vec.hpp>
->>>>>>> 574e6ac6
 #include <ros_ign_interfaces/msg/string_vec.hpp>
 #include <ros_ign_interfaces/msg/track_visual.hpp>
 #include <ros_ign_interfaces/msg/video_record.hpp>
@@ -355,8 +349,6 @@
 /// \param[in] _msg The message to compare.
 void compareTestMsg(const std::shared_ptr<ros_ign_interfaces::msg::Contacts> & _msg);
 
-<<<<<<< HEAD
-=======
 #if HAVE_DATAFRAME
 /// \brief Create a message used for testing.
 /// \param[out] _msg The message populated.
@@ -367,7 +359,6 @@
 void compareTestMsg(const std::shared_ptr<ros_ign_interfaces::msg::Dataframe> & _msg);
 #endif  // HAVE_DATAFRAME
 
->>>>>>> 574e6ac6
 /// \brief Create a message used for testing.
 /// \param[out] _msg The message populated.
 void createTestMsg(ros_ign_interfaces::msg::GuiCamera & _msg);
@@ -378,8 +369,6 @@
 
 /// \brief Create a message used for testing.
 /// \param[out] _msg The message populated.
-<<<<<<< HEAD
-=======
 void createTestMsg(ros_ign_interfaces::msg::ParamVec & _msg);
 
 /// \brief Compare a message with the populated for testing.
@@ -388,7 +377,6 @@
 
 /// \brief Create a message used for testing.
 /// \param[out] _msg The message populated.
->>>>>>> 574e6ac6
 void createTestMsg(ros_ign_interfaces::msg::StringVec & _msg);
 
 /// \brief Compare a message with the populated for testing.
