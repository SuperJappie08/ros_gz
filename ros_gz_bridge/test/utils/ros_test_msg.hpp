// Copyright 2021 Open Source Robotics Foundation, Inc.
//
// Licensed under the Apache License, Version 2.0 (the "License");
// you may not use this file except in compliance with the License.
// You may obtain a copy of the License at
//
//     http://www.apache.org/licenses/LICENSE-2.0
//
// Unless required by applicable law or agreed to in writing, software
// distributed under the License is distributed on an "AS IS" BASIS,
// WITHOUT WARRANTIES OR CONDITIONS OF ANY KIND, either express or implied.
// See the License for the specific language governing permissions and
// limitations under the License.

#ifndef UTILS__ROS_TEST_MSG_HPP_
#define UTILS__ROS_TEST_MSG_HPP_

#include <memory>
#include <ros_gz_bridge/ros_gz_bridge.hpp>

#include <builtin_interfaces/msg/time.hpp>

#include <std_msgs/msg/bool.hpp>
#include <std_msgs/msg/color_rgba.hpp>
#include <std_msgs/msg/empty.hpp>
#include <std_msgs/msg/float32.hpp>
#include <std_msgs/msg/float64.hpp>
#include <std_msgs/msg/int32.hpp>
#include <std_msgs/msg/u_int32.hpp>
#include <std_msgs/msg/header.hpp>
#include <std_msgs/msg/string.hpp>
#include <actuator_msgs/msg/actuators.hpp>
#include <geometry_msgs/msg/point.hpp>
#include <geometry_msgs/msg/pose.hpp>
#include <geometry_msgs/msg/pose_array.hpp>
#include <geometry_msgs/msg/pose_with_covariance.hpp>
#include <geometry_msgs/msg/pose_with_covariance_stamped.hpp>
#include <geometry_msgs/msg/pose_stamped.hpp>
#include <geometry_msgs/msg/transform.hpp>
#include <geometry_msgs/msg/transform_stamped.hpp>
#include <geometry_msgs/msg/twist.hpp>
#include <geometry_msgs/msg/twist_with_covariance.hpp>
#include <geometry_msgs/msg/quaternion.hpp>
#include <geometry_msgs/msg/vector3.hpp>
#include <geometry_msgs/msg/wrench.hpp>
<<<<<<< HEAD
#include <gps_msgs/msg/gps_fix.hpp>
=======
#include <geometry_msgs/msg/wrench_stamped.hpp>
>>>>>>> b55c574d
#include <nav_msgs/msg/odometry.hpp>
#include <ros_gz_interfaces/msg/entity.hpp>
#include <ros_gz_interfaces/msg/gui_camera.hpp>
#include <ros_gz_interfaces/msg/joint_wrench.hpp>
#include <ros_gz_interfaces/msg/contact.hpp>
#include <ros_gz_interfaces/msg/contacts.hpp>
#include <ros_gz_interfaces/msg/float32_array.hpp>
#include <ros_gz_interfaces/msg/dataframe.hpp>
#include <ros_gz_interfaces/msg/light.hpp>
#include <ros_gz_interfaces/msg/param_vec.hpp>
#include <ros_gz_interfaces/msg/string_vec.hpp>
#include <ros_gz_interfaces/msg/track_visual.hpp>
#include <ros_gz_interfaces/msg/video_record.hpp>
#include <rosgraph_msgs/msg/clock.hpp>
#include <sensor_msgs/msg/battery_state.hpp>
#include <sensor_msgs/msg/camera_info.hpp>
#include <sensor_msgs/msg/fluid_pressure.hpp>
#include <sensor_msgs/msg/image.hpp>
#include <sensor_msgs/msg/imu.hpp>
#include <sensor_msgs/msg/joint_state.hpp>
#include <sensor_msgs/msg/joy.hpp>
#include <sensor_msgs/msg/laser_scan.hpp>
#include <sensor_msgs/msg/magnetic_field.hpp>
#include <sensor_msgs/msg/nav_sat_fix.hpp>
#include <sensor_msgs/msg/point_cloud2.hpp>
#include <sensor_msgs/msg/point_field.hpp>
#include <tf2_msgs/msg/tf_message.hpp>
#include <trajectory_msgs/msg/joint_trajectory.hpp>
#include <rcl_interfaces/msg/parameter_value.hpp>

namespace ros_gz_bridge
{
namespace testing
{

//////////////////////////////////////////////////
/// ROS test utils
//////////////////////////////////////////////////

/// builtin_interfaces

/// \brief Create a message used for testing.
/// \param[out] _msg The message populated.
void createTestMsg(builtin_interfaces::msg::Time & _msg);

/// \brief Compare a message with the populated for testing.
/// \param[in] _msg The message to compare.
void compareTestMsg(const std::shared_ptr<builtin_interfaces::msg::Time> & _msg);

/// std_msgs

/// \brief Create a message used for testing.
/// \param[out] _msg The message populated.
void createTestMsg(std_msgs::msg::Bool & _msg);

/// \brief Compare a message with the populated for testing.
/// \param[in] _msg The message to compare.
void compareTestMsg(const std::shared_ptr<std_msgs::msg::Bool> & _msg);

/// \brief Create a message used for testing.
/// \param[out] _msg The message populated.
void createTestMsg(std_msgs::msg::ColorRGBA & _msg);

/// \brief Compare a message with the populated for testing.
/// \param[in] _msg The message to compare.
void compareTestMsg(const std::shared_ptr<std_msgs::msg::ColorRGBA> & _msg);

/// \brief Create a message used for testing. Noop for Empty
/// \param[out] _msg The message populated.
void createTestMsg(std_msgs::msg::Empty & _msg);

/// \brief Compare a message with the populated for testing. Noop for Empty
/// \param[in] _msg The message to compare.
void compareTestMsg(const std::shared_ptr<std_msgs::msg::Empty> &);

/// \brief Create a message used for testing.
/// \param[out] _msg The message populated.
void createTestMsg(std_msgs::msg::Float32 & _msg);

/// \brief Compare a message with the populated for testing.
/// \param[in] _msg The message to compare.
void compareTestMsg(const std::shared_ptr<std_msgs::msg::Float32> & _msg);

/// \brief Create a message used for testing.
/// \param[out] _msg The message populated.
void createTestMsg(std_msgs::msg::Float64 & _msg);

/// \brief Compare a message with the populated for testing.
/// \param[in] _msg The message to compare.
void compareTestMsg(const std::shared_ptr<std_msgs::msg::Float64> & _msg);

/// \brief Create a message used for testing.
/// \param[out] _msg The message populated.
void createTestMsg(std_msgs::msg::Int32 & _msg);

/// \brief Compare a message with the populated for testing.
/// \param[in] _msg The message to compare.
void compareTestMsg(const std::shared_ptr<std_msgs::msg::Int32> & _msg);

/// \brief Create a message used for testing.
/// \param[out] _msg The message populated.
void createTestMsg(std_msgs::msg::UInt32 & _msg);

/// \brief Compare a message with the populated for testing.
/// \param[in] _msg The message to compare.
void compareTestMsg(const std::shared_ptr<std_msgs::msg::UInt32> & _msg);

/// \brief Create a message used for testing.
/// \param[out] _msg The message populated.
void createTestMsg(std_msgs::msg::Header & _msg);

/// \brief Compare a message with the populated for testing.
/// \param[in] _msg The message to compare.
void compareTestMsg(const std::shared_ptr<std_msgs::msg::Header> & _msg);

/// \brief Compare a message with the populated for testing.
/// \param[in] _msg The message to compare.
void compareTestMsg(const std_msgs::msg::Header & _msg);

/// \brief Create a message used for testing.
/// \param[out] _msg The message populated.
void createTestMsg(std_msgs::msg::String & _msg);

/// \brief Compare a message with the populated for testing.
/// \param[in] _msg The message to compare.
void compareTestMsg(const std::shared_ptr<std_msgs::msg::String> & _msg);

/// rosgraph_msgs

/// \brief Create a message used for testing.
/// \param[out] _msg The message populated.
void createTestMsg(rosgraph_msgs::msg::Clock & _msg);

/// \brief Compare a message with the populated for testing.
/// \param[in] _msg The message to compare.
void compareTestMsg(const std::shared_ptr<rosgraph_msgs::msg::Clock> & _msg);

/// actuator_msgs

/// \brief Create a message used for testing.
/// \param[out] _msg The message populated.
void createTestMsg(actuator_msgs::msg::Actuators & _msg);

/// \brief Compare a message with the populated for testing.
/// \param[in] _msg The message to compare.
void compareTestMsg(const std::shared_ptr<actuator_msgs::msg::Actuators> & _msg);

/// geometry_msgs

/// \brief Create a message used for testing.
/// \param[out] _msg The message populated.
void createTestMsg(geometry_msgs::msg::Quaternion & _msg);

/// \brief Compare a message with the populated for testing.
/// \param[in] _msg The message to compare.
void compareTestMsg(const geometry_msgs::msg::Quaternion & _msg);

/// \brief Compare a message with the populated for testing.
/// \param[in] _msg The message to compare.
void compareTestMsg(const std::shared_ptr<geometry_msgs::msg::Quaternion> & _msg);

/// \brief Create a message used for testing.
/// \param[out] _msg The message populated.
void createTestMsg(geometry_msgs::msg::Vector3 & _msg);

/// \brief Compare a message with the populated for testing.
/// \param[in] _msg The message to compare.
void compareTestMsg(const std::shared_ptr<geometry_msgs::msg::Vector3> & _msg);

/// \brief Create a message used for testing.
/// \param[out] _msg The message populated.
void createTestMsg(geometry_msgs::msg::Point & _msg);

/// \brief Compare a message with the populated for testing.
/// \param[in] _msg The message to compare.
void compareTestMsg(const std::shared_ptr<geometry_msgs::msg::Point> & _msg);

/// \brief Compare a message with the populated for testing.
/// \param[in] _msg The message to compare.
void compareTestMsg(const geometry_msgs::msg::Point & _msg);

/// \brief Compare a message with the populated for testing.
/// \param[in] _msg The message to compare.
void compareTestMsg(const geometry_msgs::msg::Pose & _msg);

/// \brief Create a message used for testing.
/// \param[out] _msg The message populated.
void createTestMsg(geometry_msgs::msg::Pose & _msg);

/// \brief Compare a message with the populated for testing.
/// \param[in] _msg The message to compare.
void compareTestMsg(const std::shared_ptr<geometry_msgs::msg::Pose> & _msg);

/// \brief Create a message used for testing.
/// \param[out] _msg The message populated.
void createTestMsg(geometry_msgs::msg::PoseArray & _msg);

/// \brief Compare a message with the populated for testing.
/// \param[in] _msg The message to compare.
void compareTestMsg(const std::shared_ptr<geometry_msgs::msg::PoseArray> & _msg);

/// \brief Compare a message with the populated for testing.
/// \param[in] _msg The message to compare.
void compareTestMsg(const geometry_msgs::msg::PoseWithCovariance & _msg);

/// \brief Create a message used for testing.
/// \param[out] _msg The message populated.
void createTestMsg(geometry_msgs::msg::PoseWithCovariance & _msg);

/// \brief Compare a message with the populated for testing.
/// \param[in] _msg The message to compare.
void compareTestMsg(const std::shared_ptr<geometry_msgs::msg::PoseWithCovariance> & _msg);

/// \brief Compare a message with the populated for testing.
/// \param[in] _msg The message to compare.
void compareTestMsg(const geometry_msgs::msg::PoseWithCovarianceStamped & _msg);

/// \brief Create a message used for testing.
/// \param[out] _msg The message populated.
void createTestMsg(geometry_msgs::msg::PoseWithCovarianceStamped & _msg);

/// \brief Compare a message with the populated for testing.
/// \param[in] _msg The message to compare.
void compareTestMsg(const std::shared_ptr<geometry_msgs::msg::PoseWithCovarianceStamped> & _msg);

/// \brief Create a message used for testing.
/// \param[out] _msg The message populated.
void createTestMsg(geometry_msgs::msg::PoseStamped & _msg);

/// \brief Compare a message with the populated for testing.
/// \param[in] _msg The message to compare.
void compareTestMsg(const std::shared_ptr<geometry_msgs::msg::PoseStamped> & _msg);

/// \brief Compare a message with the populated for testing.
/// \param[in] _msg The message to compare.
void compareTestMsg(const geometry_msgs::msg::PoseStamped & _msg);

/// \brief Create a message used for testing.
/// \param[out] _msg The message populated.
void createTestMsg(geometry_msgs::msg::Transform & _msg);

/// \brief Compare a message with the populated for testing.
/// \param[in] _msg The message to compare.
void compareTestMsg(const std::shared_ptr<geometry_msgs::msg::Transform> & _msg);

/// \brief Create a message used for testing.
/// \param[out] _msg The message populated.
void createTestMsg(geometry_msgs::msg::TransformStamped & _msg);

/// \brief Compare a message with the populated for testing.
/// \param[in] _msg The message to compare.
void compareTestMsg(const std::shared_ptr<geometry_msgs::msg::TransformStamped> & _msg);

/// \brief Create a message used for testing.
/// \param[out] _msg The message populated.
void createTestMsg(geometry_msgs::msg::Twist & _msg);

/// \brief Compare a message with the populated for testing.
/// \param[in] _msg The message to compare.
void compareTestMsg(const std::shared_ptr<geometry_msgs::msg::Twist> & _msg);

/// \brief Create a message used for testing.
/// \param[out] _msg The message populated.
void createTestMsg(geometry_msgs::msg::TwistWithCovariance & _msg);

/// \brief Compare a message with the populated for testing.
/// \param[in] _msg The message to compare.
void compareTestMsg(const std::shared_ptr<geometry_msgs::msg::TwistWithCovariance> & _msg);

/// \brief Create a message used for testing.
/// \param[out] _msg The message populated.
void createTestMsg(geometry_msgs::msg::Wrench & _msg);

/// \brief Compare a message with the populated for testing.
/// \param[in] _msg The message to compare.
void compareTestMsg(const std::shared_ptr<geometry_msgs::msg::Wrench> & _msg);

<<<<<<< HEAD
/// gps_msgs

/// \brief Create a message used for testing.
/// \param[out] _msg The message populated.
void createTestMsg(gps_msgs::msg::GPSFix & _msg);

/// \brief Compare a message with the populated for testing.
/// \param[in] _msg The message to compare.
void compareTestMsg(const std::shared_ptr<gps_msgs::msg::GPSFix> & _msg);
=======
/// \brief Create a message used for testing.
/// \param[out] _msg The message populated.
void createTestMsg(geometry_msgs::msg::WrenchStamped & _msg);

/// \brief Compare a message with the populated for testing.
/// \param[in] _msg The message to compare.
void compareTestMsg(const std::shared_ptr<geometry_msgs::msg::WrenchStamped> & _msg);
>>>>>>> b55c574d

/// tf2_msgs

/// \brief Create a message used for testing.
/// \param[out] _msg The message populated.
void createTestMsg(tf2_msgs::msg::TFMessage & _msg);

/// \brief Compare a message with the populated for testing.
/// \param[in] _msg The message to compare.
void compareTestMsg(const std::shared_ptr<tf2_msgs::msg::TFMessage> & _msg);

/// nav_msgs

/// \brief Create a message used for testing.
/// \param[out] _msg The message populated.
void createTestMsg(nav_msgs::msg::Odometry & _msg);

/// \brief Compare a message with the populated for testing.
/// \param[in] _msg The message to compare.
void compareTestMsg(const std::shared_ptr<nav_msgs::msg::Odometry> & _msg);

/// ros_gz_interfaces

/// \brief Create a message used for testing.
/// \param[out] _msg The message populated.
void createTestMsg(ros_gz_interfaces::msg::JointWrench & _msg);

/// \brief Compare a message with the populated for testing.
/// \param[in] _msg The message to compare.
void compareTestMsg(const std::shared_ptr<ros_gz_interfaces::msg::JointWrench> & _msg);

/// \brief Create a message used for testing.
/// \param[out] _msg The message populated.
void createTestMsg(ros_gz_interfaces::msg::Light & _msg);

/// \brief Compare a message with the populated for testing.
/// \param[in] _msg The message to compare.
void compareTestMsg(const std::shared_ptr<ros_gz_interfaces::msg::Light> & _msg);

/// \brief Create a message used for testing.
/// \param[out] _msg The message populated.
void createTestMsg(ros_gz_interfaces::msg::Entity & _msg);

/// \brief Compare a message with the populated for testing.
/// \param[in] _msg The message to compare.
void compareTestMsg(const std::shared_ptr<ros_gz_interfaces::msg::Entity> & _msg);

/// \brief Create a message used for testing.
/// \param[out] _msg The message populated.
void createTestMsg(ros_gz_interfaces::msg::Contact & _msg);

/// \brief Compare a message with the populated for testing.
/// \param[in] _msg The message to compare.
void compareTestMsg(const std::shared_ptr<ros_gz_interfaces::msg::Contact> & _msg);

/// \brief Create a message used for testing.
/// \param[out] _msg The message populated.
void createTestMsg(ros_gz_interfaces::msg::Contacts & _msg);

/// \brief Compare a message with the populated for testing.
/// \param[in] _msg The message to compare.
void compareTestMsg(const std::shared_ptr<ros_gz_interfaces::msg::Contacts> & _msg);

/// \brief Create a message used for testing.
/// \param[out] _msg The message populated.
void createTestMsg(ros_gz_interfaces::msg::Dataframe & _msg);

/// \brief Compare a message with the populated for testing.
/// \param[in] _msg The message to compare.
void compareTestMsg(const std::shared_ptr<ros_gz_interfaces::msg::Dataframe> & _msg);

/// \brief Create a message used for testing.
/// \param[out] _msg The message populated.
void createTestMsg(ros_gz_interfaces::msg::GuiCamera & _msg);

/// \brief Compare a message with the populated for testing.
/// \param[in] _msg The message to compare.
void compareTestMsg(const std::shared_ptr<ros_gz_interfaces::msg::GuiCamera> & _msg);

/// \brief Create a message used for testing.
/// \param[out] _msg The message populated.
void createTestMsg(ros_gz_interfaces::msg::ParamVec & _msg);

/// \brief Compare a message with the populated for testing.
/// \param[in] _msg The message to compare.
void compareTestMsg(const std::shared_ptr<ros_gz_interfaces::msg::ParamVec> & _msg);

/// \brief Create a message used for testing.
/// \param[out] _msg The message populated.
void createTestMsg(ros_gz_interfaces::msg::StringVec & _msg);

/// \brief Compare a message with the populated for testing.
/// \param[in] _msg The message to compare.
void compareTestMsg(const std::shared_ptr<ros_gz_interfaces::msg::StringVec> & _msg);

/// \brief Create a message used for testing.
/// \param[out] _msg The message populated.
void createTestMsg(ros_gz_interfaces::msg::TrackVisual & _msg);

/// \brief Compare a message with the populated for testing.
/// \param[in] _msg The message to compare.
void compareTestMsg(const std::shared_ptr<ros_gz_interfaces::msg::TrackVisual> & _msg);

/// \brief Create a message used for testing.
/// \param[out] _msg The message populated.
void createTestMsg(ros_gz_interfaces::msg::VideoRecord & _msg);

/// \brief Compare a message with the populated for testing.
/// \param[in] _msg The message to compare.
void compareTestMsg(const std::shared_ptr<ros_gz_interfaces::msg::VideoRecord> & _msg);

/// \brief Create a message used for testing.
/// \param[out] _msg The message populated.
void createTestMsg(ros_gz_interfaces::msg::Float32Array & _msg);

/// \brief Compare a message with the populated for testing.
/// \param[in] _msg The message to compare.
void compareTestMsg(const std::shared_ptr<ros_gz_interfaces::msg::Float32Array> & _msg);

/// sensor_msgs

/// \brief Create a message used for testing.
/// \param[out] _msg The message populated.
void createTestMsg(sensor_msgs::msg::Image & _msg);

/// \brief Compare a message with the populated for testing.
/// \param[in] _msg The message to compare.
void compareTestMsg(const std::shared_ptr<sensor_msgs::msg::Image> & _msg);

/// \brief Create a message used for testing.
/// \param[out] _msg The message populated.
void createTestMsg(sensor_msgs::msg::CameraInfo & _msg);

/// \brief Compare a message with the populated for testing.
/// \param[in] _msg The message to compare.
void compareTestMsg(const std::shared_ptr<sensor_msgs::msg::CameraInfo> & _msg);

/// \brief Create a message used for testing.
/// \param[out] _msg The message populated.
void createTestMsg(sensor_msgs::msg::FluidPressure & _msg);

/// \brief Compare a message with the populated for testing.
/// \param[in] _msg The message to compare.
void compareTestMsg(const std::shared_ptr<sensor_msgs::msg::FluidPressure> & _msg);

/// \brief Create a message used for testing.
/// \param[out] _msg The message populated.
void createTestMsg(sensor_msgs::msg::Imu & _msg);

/// \brief Compare a message with the populated for testing.
/// \param[in] _msg The message to compare.
void compareTestMsg(const std::shared_ptr<sensor_msgs::msg::Imu> & _msg);

/// \brief Create a message used for testing.
/// \param[out] _msg The message populated.
void createTestMsg(sensor_msgs::msg::JointState & _msg);

/// \brief Compare a message with the populated for testing.
/// \param[in] _msg The message to compare.
void compareTestMsg(const std::shared_ptr<sensor_msgs::msg::JointState> & _msg);

/// \brief Create a message used for testing.
/// \param[out] _msg The message populated.
void createTestMsg(sensor_msgs::msg::Joy & _msg);

/// \brief Compare a message with the populated for testing.
/// \param[in] _msg The message to compare.
void compareTestMsg(const std::shared_ptr<sensor_msgs::msg::Joy> & _msg);

/// \brief Create a message used for testing.
/// \param[out] _msg The message populated.
void createTestMsg(sensor_msgs::msg::LaserScan & _msg);

/// \brief Compare a message with the populated for testing.
/// \param[in] _msg The message to compare.
void compareTestMsg(const std::shared_ptr<sensor_msgs::msg::LaserScan> & _msg);

/// \brief Create a message used for testing.
/// \param[out] _msg The message populated.
void createTestMsg(sensor_msgs::msg::MagneticField & _msg);

/// \brief Compare a message with the populated for testing.
/// \param[in] _msg The message to compare.
void compareTestMsg(const std::shared_ptr<sensor_msgs::msg::MagneticField> & _msg);

/// \brief Create a message used for testing.
/// \param[out] _msg The message populated.
void createTestMsg(sensor_msgs::msg::NavSatFix & _msg);

/// \brief Compare a message with the populated for testing.
/// \param[in] _msg The message to compare.
void compareTestMsg(const std::shared_ptr<sensor_msgs::msg::NavSatFix> & _msg);

/// \brief Create a message used for testing.
/// \param[out] _msg The message populated.
void createTestMsg(sensor_msgs::msg::PointCloud2 & _msg);

/// \brief Compare a message with the populated for testing.
/// \param[in] _msg The message to compare.
void compareTestMsg(const std::shared_ptr<sensor_msgs::msg::PointCloud2> & _msg);

/// \brief Create a message used for testing.
/// \param[out] _msg The message populated.
void createTestMsg(sensor_msgs::msg::BatteryState & _msg);

/// \brief Compare a message with the populated for testing.
/// \param[in] _msg The message to compare.
void compareTestMsg(const std::shared_ptr<sensor_msgs::msg::BatteryState> & _msg);

/// trajectory_msgs

/// \brief Create a message used for testing.
/// \param[out] _msg The message populated.
void createTestMsg(trajectory_msgs::msg::JointTrajectoryPoint & _msg);

/// \brief Compare a message with the populated for testing.
/// \param[in] _msg The message to compare.
void compareTestMsg(const std::shared_ptr<trajectory_msgs::msg::JointTrajectoryPoint> & _msg);

/// \brief Create a message used for testing.
/// \param[out] _msg The message populated.
void createTestMsg(trajectory_msgs::msg::JointTrajectory & _msg);

/// \brief Compare a message with the populated for testing.
/// \param[in] _msg The message to compare.
void compareTestMsg(const std::shared_ptr<trajectory_msgs::msg::JointTrajectory> & _msg);

/// \brief Create a message used for testing.
/// \param[out] _msg The message populated.
void createTestMsg(rcl_interfaces::msg::ParameterValue & _msg);

/// \brief Compare a message with the populated for testing.
/// \param[in] _msg The message to compare.
void compareTestMsg(const std::shared_ptr<rcl_interfaces::msg::ParameterValue> & _msg);

}  // namespace testing
}  // namespace ros_gz_bridge

#endif  // UTILS__ROS_TEST_MSG_HPP_<|MERGE_RESOLUTION|>--- conflicted
+++ resolved
@@ -43,11 +43,8 @@
 #include <geometry_msgs/msg/quaternion.hpp>
 #include <geometry_msgs/msg/vector3.hpp>
 #include <geometry_msgs/msg/wrench.hpp>
-<<<<<<< HEAD
+#include <geometry_msgs/msg/wrench_stamped.hpp>
 #include <gps_msgs/msg/gps_fix.hpp>
-=======
-#include <geometry_msgs/msg/wrench_stamped.hpp>
->>>>>>> b55c574d
 #include <nav_msgs/msg/odometry.hpp>
 #include <ros_gz_interfaces/msg/entity.hpp>
 #include <ros_gz_interfaces/msg/gui_camera.hpp>
@@ -325,7 +322,14 @@
 /// \param[in] _msg The message to compare.
 void compareTestMsg(const std::shared_ptr<geometry_msgs::msg::Wrench> & _msg);
 
-<<<<<<< HEAD
+/// \brief Create a message used for testing.
+/// \param[out] _msg The message populated.
+void createTestMsg(geometry_msgs::msg::WrenchStamped & _msg);
+
+/// \brief Compare a message with the populated for testing.
+/// \param[in] _msg The message to compare.
+void compareTestMsg(const std::shared_ptr<geometry_msgs::msg::WrenchStamped> & _msg);
+
 /// gps_msgs
 
 /// \brief Create a message used for testing.
@@ -335,15 +339,6 @@
 /// \brief Compare a message with the populated for testing.
 /// \param[in] _msg The message to compare.
 void compareTestMsg(const std::shared_ptr<gps_msgs::msg::GPSFix> & _msg);
-=======
-/// \brief Create a message used for testing.
-/// \param[out] _msg The message populated.
-void createTestMsg(geometry_msgs::msg::WrenchStamped & _msg);
-
-/// \brief Compare a message with the populated for testing.
-/// \param[in] _msg The message to compare.
-void compareTestMsg(const std::shared_ptr<geometry_msgs::msg::WrenchStamped> & _msg);
->>>>>>> b55c574d
 
 /// tf2_msgs
 
